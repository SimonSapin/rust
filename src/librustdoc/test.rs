--- conflicted
+++ resolved
@@ -9,11 +9,7 @@
 // except according to those terms.
 
 use std::cell::RefCell;
-<<<<<<< HEAD
-use std::comm::channel;
-=======
 use std::sync::mpsc::channel;
->>>>>>> bc83a009
 use std::dynamic_lib::DynamicLibrary;
 use std::io::{Command, TempDir};
 use std::io;
