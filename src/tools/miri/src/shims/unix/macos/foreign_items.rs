--- conflicted
+++ resolved
@@ -161,24 +161,14 @@
             // Querying system information
             "pthread_get_stackaddr_np" => {
                 let [thread] = this.check_shim(abi, Abi::C { unwind: false }, link_name, args)?;
-<<<<<<< HEAD
-                this.read_scalar(thread)?.to_machine_usize(this)?;
+                this.read_machine_usize(thread)?;
                 let stack_addr = Scalar::from_uint(this.machine.stack_addr, this.pointer_size());
-=======
-                this.read_machine_usize(thread)?;
-                let stack_addr = Scalar::from_uint(STACK_ADDR, this.pointer_size());
->>>>>>> 4f4d0586
                 this.write_scalar(stack_addr, dest)?;
             }
             "pthread_get_stacksize_np" => {
                 let [thread] = this.check_shim(abi, Abi::C { unwind: false }, link_name, args)?;
-<<<<<<< HEAD
-                this.read_scalar(thread)?.to_machine_usize(this)?;
+                this.read_machine_usize(thread)?;
                 let stack_size = Scalar::from_uint(this.machine.stack_size, this.pointer_size());
-=======
-                this.read_machine_usize(thread)?;
-                let stack_size = Scalar::from_uint(STACK_SIZE, this.pointer_size());
->>>>>>> 4f4d0586
                 this.write_scalar(stack_size, dest)?;
             }
 
