--- conflicted
+++ resolved
@@ -8,14 +8,13 @@
 use utils::check_nondet;
 
 fn main() {
-<<<<<<< HEAD
     check_nondet(|| {
         let a = std::hint::black_box(0.1_f64);
         let b = std::hint::black_box(0.2);
         let c = std::hint::black_box(-a * b);
         // It is unspecified whether the following operation is fused or not. The
         // following evaluates to 0.0 if unfused, and nonzero (-1.66e-18) if fused.
-        let x = unsafe { fmuladdf64(a, b, c) };
+        let x = fmuladdf64(a, b, c);
         x == 0.0
     });
 
@@ -25,36 +24,9 @@
         let c = std::hint::black_box(-a * b);
         // It is unspecified whether the following operation is fused or not. The
         // following evaluates to 0.0 if unfused, and nonzero (-8.1956386e-10) if fused.
-        let x = unsafe { fmuladdf32(a, b, c) };
+        let x = fmuladdf32(a, b, c);
         x == 0.0
     });
-=======
-    assert!(
-        ensure_both_happen(|| {
-            let a = std::hint::black_box(0.1_f64);
-            let b = std::hint::black_box(0.2);
-            let c = std::hint::black_box(-a * b);
-            // It is unspecified whether the following operation is fused or not. The
-            // following evaluates to 0.0 if unfused, and nonzero (-1.66e-18) if fused.
-            let x = fmuladdf64(a, b, c);
-            x == 0.0
-        }),
-        "`fmuladdf64` failed to be evaluated as both fused and unfused"
-    );
-
-    assert!(
-        ensure_both_happen(|| {
-            let a = std::hint::black_box(0.1_f32);
-            let b = std::hint::black_box(0.2);
-            let c = std::hint::black_box(-a * b);
-            // It is unspecified whether the following operation is fused or not. The
-            // following evaluates to 0.0 if unfused, and nonzero (-8.1956386e-10) if fused.
-            let x = fmuladdf32(a, b, c);
-            x == 0.0
-        }),
-        "`fmuladdf32` failed to be evaluated as both fused and unfused"
-    );
->>>>>>> f6092f22
 
     check_nondet(|| {
         let a = f32x4::splat(std::hint::black_box(0.1));
