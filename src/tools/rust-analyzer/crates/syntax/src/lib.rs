--- conflicted
+++ resolved
@@ -57,13 +57,8 @@
     Direction, GreenNode, NodeOrToken, SyntaxText, TextRange, TextSize, TokenAtOffset, WalkEvent,
     api::Preorder,
 };
-<<<<<<< HEAD
-pub use rustc_lexer::unescape;
+pub use rustc_literal_escaper as unescape;
 pub use smol_str::{SmolStr, SmolStrBuilder, ToSmolStr, format_smolstr};
-=======
-pub use rustc_literal_escaper as unescape;
-pub use smol_str::{format_smolstr, SmolStr, SmolStrBuilder, ToSmolStr};
->>>>>>> 21079f53
 
 /// `Parse` is the result of the parsing: a syntax tree and a collection of
 /// errors.
