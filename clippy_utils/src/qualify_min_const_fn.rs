// This code used to be a part of `rustc` but moved to Clippy as a result of
// https://github.com/rust-lang/rust/issues/76618. Because of that, it contains unused code and some
// of terminologies might not be relevant in the context of Clippy. Note that its behavior might
// differ from the time of `rustc` even if the name stays the same.

use crate::msrvs::Msrv;
use hir::LangItem;
use rustc_const_eval::transform::check_consts::ConstCx;
use rustc_hir as hir;
use rustc_hir::def_id::DefId;
use rustc_infer::infer::TyCtxtInferExt;
use rustc_infer::traits::Obligation;
use rustc_middle::mir::{
    Body, CastKind, NonDivergingIntrinsic, NullOp, Operand, Place, ProjectionElem, Rvalue, Statement, StatementKind,
    Terminator, TerminatorKind,
};
use rustc_middle::traits::{ImplSource, ObligationCause};
<<<<<<< HEAD
use rustc_middle::ty::subst::GenericArgKind;
use rustc_middle::ty::{self, adjustment::PointerCoercion, Ty, TyCtxt};
use rustc_middle::ty::{BoundConstness, TraitRef};
=======
use rustc_middle::ty::adjustment::PointerCast;
use rustc_middle::ty::subst::GenericArgKind;
use rustc_middle::ty::{self, BoundConstness, TraitRef, Ty, TyCtxt};
>>>>>>> bafde543
use rustc_semver::RustcVersion;
use rustc_span::symbol::sym;
use rustc_span::Span;
use rustc_trait_selection::traits::{ObligationCtxt, SelectionContext};
use std::borrow::Cow;

type McfResult = Result<(), (Span, Cow<'static, str>)>;

pub fn is_min_const_fn<'tcx>(tcx: TyCtxt<'tcx>, body: &Body<'tcx>, msrv: &Msrv) -> McfResult {
    let def_id = body.source.def_id();

    for local in &body.local_decls {
        check_ty(tcx, local.ty, local.source_info.span)?;
    }
    // impl trait is gone in MIR, so check the return type manually
    check_ty(
        tcx,
        tcx.fn_sig(def_id).subst_identity().output().skip_binder(),
        body.local_decls.iter().next().unwrap().source_info.span,
    )?;

    for bb in &*body.basic_blocks {
        check_terminator(tcx, body, bb.terminator(), msrv)?;
        for stmt in &bb.statements {
            check_statement(tcx, body, def_id, stmt)?;
        }
    }
    Ok(())
}

fn check_ty<'tcx>(tcx: TyCtxt<'tcx>, ty: Ty<'tcx>, span: Span) -> McfResult {
    for arg in ty.walk() {
        let ty = match arg.unpack() {
            GenericArgKind::Type(ty) => ty,

            // No constraints on lifetimes or constants, except potentially
            // constants' types, but `walk` will get to them as well.
            GenericArgKind::Lifetime(_) | GenericArgKind::Const(_) => continue,
        };

        match ty.kind() {
            ty::Ref(_, _, hir::Mutability::Mut) => {
                return Err((span, "mutable references in const fn are unstable".into()));
            },
            ty::Alias(ty::Opaque, ..) => return Err((span, "`impl Trait` in const fn is unstable".into())),
            ty::FnPtr(..) => {
                return Err((span, "function pointers in const fn are unstable".into()));
            },
            ty::Dynamic(preds, _, _) => {
                for pred in *preds {
                    match pred.skip_binder() {
                        ty::ExistentialPredicate::AutoTrait(_) | ty::ExistentialPredicate::Projection(_) => {
                            return Err((
                                span,
                                "trait bounds other than `Sized` \
                                 on const fn parameters are unstable"
                                    .into(),
                            ));
                        },
                        ty::ExistentialPredicate::Trait(trait_ref) => {
                            if Some(trait_ref.def_id) != tcx.lang_items().sized_trait() {
                                return Err((
                                    span,
                                    "trait bounds other than `Sized` \
                                     on const fn parameters are unstable"
                                        .into(),
                                ));
                            }
                        },
                    }
                }
            },
            _ => {},
        }
    }
    Ok(())
}

fn check_rvalue<'tcx>(
    tcx: TyCtxt<'tcx>,
    body: &Body<'tcx>,
    def_id: DefId,
    rvalue: &Rvalue<'tcx>,
    span: Span,
) -> McfResult {
    match rvalue {
        Rvalue::ThreadLocalRef(_) => Err((span, "cannot access thread local storage in const fn".into())),
        Rvalue::Len(place) | Rvalue::Discriminant(place) | Rvalue::Ref(_, _, place) | Rvalue::AddressOf(_, place) => {
            check_place(tcx, *place, span, body)
        },
        Rvalue::CopyForDeref(place) => check_place(tcx, *place, span, body),
        Rvalue::Repeat(operand, _)
        | Rvalue::Use(operand)
        | Rvalue::Cast(
            CastKind::PointerFromExposedAddress
            | CastKind::IntToInt
            | CastKind::FloatToInt
            | CastKind::IntToFloat
            | CastKind::FloatToFloat
            | CastKind::FnPtrToPtr
            | CastKind::PtrToPtr
            | CastKind::PointerCoercion(PointerCoercion::MutToConstPointer | PointerCoercion::ArrayToPointer),
            operand,
            _,
        ) => check_operand(tcx, operand, span, body),
        Rvalue::Cast(
            CastKind::PointerCoercion(
                PointerCoercion::UnsafeFnPointer | PointerCoercion::ClosureFnPointer(_) | PointerCoercion::ReifyFnPointer,
            ),
            _,
            _,
        ) => Err((span, "function pointer casts are not allowed in const fn".into())),
        Rvalue::Cast(CastKind::PointerCoercion(PointerCoercion::Unsize), op, cast_ty) => {
            let pointee_ty = if let Some(deref_ty) = cast_ty.builtin_deref(true) {
                deref_ty.ty
            } else {
                // We cannot allow this for now.
                return Err((span, "unsizing casts are only allowed for references right now".into()));
            };
            let unsized_ty = tcx.struct_tail_erasing_lifetimes(pointee_ty, tcx.param_env(def_id));
            if let ty::Slice(_) | ty::Str = unsized_ty.kind() {
                check_operand(tcx, op, span, body)?;
                // Casting/coercing things to slices is fine.
                Ok(())
            } else {
                // We just can't allow trait objects until we have figured out trait method calls.
                Err((span, "unsizing casts are not allowed in const fn".into()))
            }
        },
        Rvalue::Cast(CastKind::PointerExposeAddress, _, _) => {
            Err((span, "casting pointers to ints is unstable in const fn".into()))
        },
        Rvalue::Cast(CastKind::DynStar, _, _) => {
            // FIXME(dyn-star)
            unimplemented!()
        },
        Rvalue::Cast(CastKind::Transmute, _, _) => Err((
            span,
            "transmute can attempt to turn pointers into integers, so is unstable in const fn".into(),
        )),
        // binops are fine on integers
        Rvalue::BinaryOp(_, box (lhs, rhs)) | Rvalue::CheckedBinaryOp(_, box (lhs, rhs)) => {
            check_operand(tcx, lhs, span, body)?;
            check_operand(tcx, rhs, span, body)?;
            let ty = lhs.ty(body, tcx);
            if ty.is_integral() || ty.is_bool() || ty.is_char() {
                Ok(())
            } else {
                Err((
                    span,
                    "only int, `bool` and `char` operations are stable in const fn".into(),
                ))
            }
        },
        Rvalue::NullaryOp(NullOp::SizeOf | NullOp::AlignOf | NullOp::OffsetOf(_), _) | Rvalue::ShallowInitBox(_, _) => {
            Ok(())
        },
        Rvalue::UnaryOp(_, operand) => {
            let ty = operand.ty(body, tcx);
            if ty.is_integral() || ty.is_bool() {
                check_operand(tcx, operand, span, body)
            } else {
                Err((span, "only int and `bool` operations are stable in const fn".into()))
            }
        },
        Rvalue::Aggregate(_, operands) => {
            for operand in operands {
                check_operand(tcx, operand, span, body)?;
            }
            Ok(())
        },
    }
}

fn check_statement<'tcx>(
    tcx: TyCtxt<'tcx>,
    body: &Body<'tcx>,
    def_id: DefId,
    statement: &Statement<'tcx>,
) -> McfResult {
    let span = statement.source_info.span;
    match &statement.kind {
        StatementKind::Assign(box (place, rval)) => {
            check_place(tcx, *place, span, body)?;
            check_rvalue(tcx, body, def_id, rval, span)
        },

        StatementKind::FakeRead(box (_, place)) => check_place(tcx, *place, span, body),
        // just an assignment
        StatementKind::SetDiscriminant { place, .. } | StatementKind::Deinit(place) => {
            check_place(tcx, **place, span, body)
        },

        StatementKind::Intrinsic(box NonDivergingIntrinsic::Assume(op)) => check_operand(tcx, op, span, body),

        StatementKind::Intrinsic(box NonDivergingIntrinsic::CopyNonOverlapping(
            rustc_middle::mir::CopyNonOverlapping { dst, src, count },
        )) => {
            check_operand(tcx, dst, span, body)?;
            check_operand(tcx, src, span, body)?;
            check_operand(tcx, count, span, body)
        },
        // These are all NOPs
        StatementKind::StorageLive(_)
        | StatementKind::StorageDead(_)
        | StatementKind::Retag { .. }
        | StatementKind::AscribeUserType(..)
        | StatementKind::PlaceMention(..)
        | StatementKind::Coverage(..)
        | StatementKind::ConstEvalCounter
        | StatementKind::Nop => Ok(()),
    }
}

fn check_operand<'tcx>(tcx: TyCtxt<'tcx>, operand: &Operand<'tcx>, span: Span, body: &Body<'tcx>) -> McfResult {
    match operand {
        Operand::Move(place) => {
            if !place.projection.as_ref().is_empty()
                && !is_ty_const_destruct(tcx, place.ty(&body.local_decls, tcx).ty, body)
            {
                return Err((
                    span,
                    "cannot drop locals with a non constant destructor in const fn".into(),
                ));
            }

            check_place(tcx, *place, span, body)
        },
        Operand::Copy(place) => check_place(tcx, *place, span, body),
        Operand::Constant(c) => match c.check_static_ptr(tcx) {
            Some(_) => Err((span, "cannot access `static` items in const fn".into())),
            None => Ok(()),
        },
    }
}

fn check_place<'tcx>(tcx: TyCtxt<'tcx>, place: Place<'tcx>, span: Span, body: &Body<'tcx>) -> McfResult {
    for (base, elem) in place.as_ref().iter_projections() {
        match elem {
            ProjectionElem::Field(..) => {
                let base_ty = base.ty(body, tcx).ty;
                if let Some(def) = base_ty.ty_adt_def() {
                    // No union field accesses in `const fn`
                    if def.is_union() {
                        return Err((span, "accessing union fields is unstable".into()));
                    }
                }
            },
            ProjectionElem::ConstantIndex { .. }
            | ProjectionElem::OpaqueCast(..)
            | ProjectionElem::Downcast(..)
            | ProjectionElem::Subslice { .. }
            | ProjectionElem::Deref
            | ProjectionElem::Index(_) => {},
        }
    }

    Ok(())
}

fn check_terminator<'tcx>(
    tcx: TyCtxt<'tcx>,
    body: &Body<'tcx>,
    terminator: &Terminator<'tcx>,
    msrv: &Msrv,
) -> McfResult {
    let span = terminator.source_info.span;
    match &terminator.kind {
        TerminatorKind::FalseEdge { .. }
        | TerminatorKind::FalseUnwind { .. }
        | TerminatorKind::Goto { .. }
        | TerminatorKind::Return
        | TerminatorKind::Resume
        | TerminatorKind::Terminate
        | TerminatorKind::Unreachable => Ok(()),
        TerminatorKind::Drop { place, .. } => {
            if !is_ty_const_destruct(tcx, place.ty(&body.local_decls, tcx).ty, body) {
                return Err((
                    span,
                    "cannot drop locals with a non constant destructor in const fn".into(),
                ));
            }
            Ok(())
        },
        TerminatorKind::SwitchInt { discr, targets: _ } => check_operand(tcx, discr, span, body),
        TerminatorKind::GeneratorDrop | TerminatorKind::Yield { .. } => {
            Err((span, "const fn generators are unstable".into()))
        },
        TerminatorKind::Call {
            func,
            args,
            call_source: _,
            destination: _,
            target: _,
            unwind: _,
            fn_span: _,
        } => {
            let fn_ty = func.ty(body, tcx);
            if let ty::FnDef(fn_def_id, _) = *fn_ty.kind() {
                if !is_const_fn(tcx, fn_def_id, msrv) {
                    return Err((
                        span,
                        format!(
                            "can only call other `const fn` within a `const fn`, \
                             but `{func:?}` is not stable as `const fn`",
                        )
                        .into(),
                    ));
                }

                // HACK: This is to "unstabilize" the `transmute` intrinsic
                // within const fns. `transmute` is allowed in all other const contexts.
                // This won't really scale to more intrinsics or functions. Let's allow const
                // transmutes in const fn before we add more hacks to this.
                if tcx.is_intrinsic(fn_def_id) && tcx.item_name(fn_def_id) == sym::transmute {
                    return Err((
                        span,
                        "can only call `transmute` from const items, not `const fn`".into(),
                    ));
                }

                check_operand(tcx, func, span, body)?;

                for arg in args {
                    check_operand(tcx, arg, span, body)?;
                }
                Ok(())
            } else {
                Err((span, "can only call other const fns within const fn".into()))
            }
        },
        TerminatorKind::Assert {
            cond,
            expected: _,
            msg: _,
            target: _,
            unwind: _,
        } => check_operand(tcx, cond, span, body),
        TerminatorKind::InlineAsm { .. } => Err((span, "cannot use inline assembly in const fn".into())),
    }
}

fn is_const_fn(tcx: TyCtxt<'_>, def_id: DefId, msrv: &Msrv) -> bool {
    tcx.is_const_fn(def_id)
        && tcx.lookup_const_stability(def_id).map_or(true, |const_stab| {
            if let rustc_attr::StabilityLevel::Stable { since, .. } = const_stab.level {
                // Checking MSRV is manually necessary because `rustc` has no such concept. This entire
                // function could be removed if `rustc` provided a MSRV-aware version of `is_const_fn`.
                // as a part of an unimplemented MSRV check https://github.com/rust-lang/rust/issues/65262.

                // HACK(nilstrieb): CURRENT_RUSTC_VERSION can return versions like 1.66.0-dev. `rustc-semver`
                // doesn't accept the `-dev` version number so we have to strip it off.
                let short_version = since
                    .as_str()
                    .split('-')
                    .next()
                    .expect("rustc_attr::StabilityLevel::Stable::since` is empty");

                let since = rustc_span::Symbol::intern(short_version);

                msrv.meets(RustcVersion::parse(since.as_str()).unwrap_or_else(|err| {
                    panic!("`rustc_attr::StabilityLevel::Stable::since` is ill-formatted: `{since}`, {err:?}")
                }))
            } else {
                // Unstable const fn with the feature enabled.
                msrv.current().is_none()
            }
        })
}

#[expect(clippy::similar_names)] // bit too pedantic
fn is_ty_const_destruct<'tcx>(tcx: TyCtxt<'tcx>, ty: Ty<'tcx>, body: &Body<'tcx>) -> bool {
    // Avoid selecting for simple cases, such as builtin types.
    if ty::util::is_trivially_const_drop(ty) {
        return true;
    }

    let obligation = Obligation::new(
        tcx,
        ObligationCause::dummy_with_span(body.span),
        ConstCx::new(tcx, body).param_env.with_const(),
        TraitRef::from_lang_item(tcx, LangItem::Destruct, body.span, [ty]).with_constness(BoundConstness::ConstIfConst),
    );

    let infcx = tcx.infer_ctxt().build();
    let mut selcx = SelectionContext::new(&infcx);
    let Some(impl_src) = selcx.select(&obligation).ok().flatten() else {
        return false;
    };

    if !matches!(
        impl_src,
        ImplSource::Builtin(_) | ImplSource::Param(_, ty::BoundConstness::ConstIfConst)
    ) {
        return false;
    }

    let ocx = ObligationCtxt::new(&infcx);
    ocx.register_obligations(impl_src.nested_obligations());
    ocx.select_all_or_error().is_empty()
}<|MERGE_RESOLUTION|>--- conflicted
+++ resolved
@@ -15,15 +15,9 @@
     Terminator, TerminatorKind,
 };
 use rustc_middle::traits::{ImplSource, ObligationCause};
-<<<<<<< HEAD
-use rustc_middle::ty::subst::GenericArgKind;
-use rustc_middle::ty::{self, adjustment::PointerCoercion, Ty, TyCtxt};
-use rustc_middle::ty::{BoundConstness, TraitRef};
-=======
-use rustc_middle::ty::adjustment::PointerCast;
+use rustc_middle::ty::adjustment::PointerCoercion;
 use rustc_middle::ty::subst::GenericArgKind;
 use rustc_middle::ty::{self, BoundConstness, TraitRef, Ty, TyCtxt};
->>>>>>> bafde543
 use rustc_semver::RustcVersion;
 use rustc_span::symbol::sym;
 use rustc_span::Span;
@@ -131,7 +125,9 @@
         ) => check_operand(tcx, operand, span, body),
         Rvalue::Cast(
             CastKind::PointerCoercion(
-                PointerCoercion::UnsafeFnPointer | PointerCoercion::ClosureFnPointer(_) | PointerCoercion::ReifyFnPointer,
+                PointerCoercion::UnsafeFnPointer
+                | PointerCoercion::ClosureFnPointer(_)
+                | PointerCoercion::ReifyFnPointer,
             ),
             _,
             _,
