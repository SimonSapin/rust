--- conflicted
+++ resolved
@@ -4,12 +4,7 @@
 //   status: 0
 //   stdout: 5
 
-<<<<<<< HEAD
 #![feature(no_core)]
-
-=======
-#![feature(no_core, start)]
->>>>>>> 499de70f
 #![no_std]
 #![no_core]
 #![no_main]
