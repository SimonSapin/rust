--- conflicted
+++ resolved
@@ -90,7 +90,145 @@
    | ^^^^^^^^^^^^^^^^^^^^^^^^
 
 error: unused attribute
-<<<<<<< HEAD
+  --> $DIR/unused-attr-duplicate.rs:86:5
+   |
+LL |     #[link_name = "this_does_not_exist"]
+   |     ^^^^^^^^^^^^^^^^^^^^^^^^^^^^^^^^^^^^ help: remove this attribute
+   |
+note: attribute also specified here
+  --> $DIR/unused-attr-duplicate.rs:88:5
+   |
+LL |     #[link_name = "rust_dbg_extern_identity_u32"]
+   |     ^^^^^^^^^^^^^^^^^^^^^^^^^^^^^^^^^^^^^^^^^^^^^
+   = warning: this was previously accepted by the compiler but is being phased out; it will become a hard error in a future release!
+
+error: unused attribute
+  --> $DIR/unused-attr-duplicate.rs:14:1
+   |
+LL | #![crate_name = "unused_attr_duplicate2"]
+   | ^^^^^^^^^^^^^^^^^^^^^^^^^^^^^^^^^^^^^^^^^ help: remove this attribute
+   |
+note: attribute also specified here
+  --> $DIR/unused-attr-duplicate.rs:13:1
+   |
+LL | #![crate_name = "unused_attr_duplicate"]
+   | ^^^^^^^^^^^^^^^^^^^^^^^^^^^^^^^^^^^^^^^^
+   = warning: this was previously accepted by the compiler but is being phased out; it will become a hard error in a future release!
+
+error: unused attribute
+  --> $DIR/unused-attr-duplicate.rs:17:1
+   |
+LL | #![recursion_limit = "256"]
+   | ^^^^^^^^^^^^^^^^^^^^^^^^^^^ help: remove this attribute
+   |
+note: attribute also specified here
+  --> $DIR/unused-attr-duplicate.rs:16:1
+   |
+LL | #![recursion_limit = "128"]
+   | ^^^^^^^^^^^^^^^^^^^^^^^^^^^
+   = warning: this was previously accepted by the compiler but is being phased out; it will become a hard error in a future release!
+
+error: unused attribute
+  --> $DIR/unused-attr-duplicate.rs:20:1
+   |
+LL | #![type_length_limit = "1"]
+   | ^^^^^^^^^^^^^^^^^^^^^^^^^^^ help: remove this attribute
+   |
+note: attribute also specified here
+  --> $DIR/unused-attr-duplicate.rs:19:1
+   |
+LL | #![type_length_limit = "1048576"]
+   | ^^^^^^^^^^^^^^^^^^^^^^^^^^^^^^^^^
+   = warning: this was previously accepted by the compiler but is being phased out; it will become a hard error in a future release!
+
+error: unused attribute
+  --> $DIR/unused-attr-duplicate.rs:23:1
+   |
+LL | #![no_std]
+   | ^^^^^^^^^^ help: remove this attribute
+   |
+note: attribute also specified here
+  --> $DIR/unused-attr-duplicate.rs:22:1
+   |
+LL | #![no_std]
+   | ^^^^^^^^^^
+
+error: unused attribute
+  --> $DIR/unused-attr-duplicate.rs:25:1
+   |
+LL | #![no_implicit_prelude]
+   | ^^^^^^^^^^^^^^^^^^^^^^^ help: remove this attribute
+   |
+note: attribute also specified here
+  --> $DIR/unused-attr-duplicate.rs:24:1
+   |
+LL | #![no_implicit_prelude]
+   | ^^^^^^^^^^^^^^^^^^^^^^^
+
+error: unused attribute
+  --> $DIR/unused-attr-duplicate.rs:27:1
+   |
+LL | #![windows_subsystem = "windows"]
+   | ^^^^^^^^^^^^^^^^^^^^^^^^^^^^^^^^^ help: remove this attribute
+   |
+note: attribute also specified here
+  --> $DIR/unused-attr-duplicate.rs:26:1
+   |
+LL | #![windows_subsystem = "console"]
+   | ^^^^^^^^^^^^^^^^^^^^^^^^^^^^^^^^^
+   = warning: this was previously accepted by the compiler but is being phased out; it will become a hard error in a future release!
+
+error: unused attribute
+  --> $DIR/unused-attr-duplicate.rs:30:1
+   |
+LL | #![no_builtins]
+   | ^^^^^^^^^^^^^^^ help: remove this attribute
+   |
+note: attribute also specified here
+  --> $DIR/unused-attr-duplicate.rs:29:1
+   |
+LL | #![no_builtins]
+   | ^^^^^^^^^^^^^^^
+
+error: unused attribute
+  --> $DIR/unused-attr-duplicate.rs:40:5
+   |
+LL |     #[macro_export]
+   |     ^^^^^^^^^^^^^^^ help: remove this attribute
+   |
+note: attribute also specified here
+  --> $DIR/unused-attr-duplicate.rs:39:5
+   |
+LL |     #[macro_export]
+   |     ^^^^^^^^^^^^^^^
+
+error: unused attribute
+  --> $DIR/unused-attr-duplicate.rs:60:1
+   |
+LL | #[must_use = "some message"]
+   | ^^^^^^^^^^^^^^^^^^^^^^^^^^^^ help: remove this attribute
+   |
+note: attribute also specified here
+  --> $DIR/unused-attr-duplicate.rs:59:1
+   |
+LL | #[must_use]
+   | ^^^^^^^^^^^
+   = warning: this was previously accepted by the compiler but is being phased out; it will become a hard error in a future release!
+
+error: unused attribute
+  --> $DIR/unused-attr-duplicate.rs:74:1
+   |
+LL | #[inline(never)]
+   | ^^^^^^^^^^^^^^^^ help: remove this attribute
+   |
+note: attribute also specified here
+  --> $DIR/unused-attr-duplicate.rs:73:1
+   |
+LL | #[inline(always)]
+   | ^^^^^^^^^^^^^^^^^
+   = warning: this was previously accepted by the compiler but is being phased out; it will become a hard error in a future release!
+
+error: unused attribute
   --> $DIR/unused-attr-duplicate.rs:77:1
    |
 LL | #[cold]
@@ -151,212 +289,4 @@
 LL | #[used]
    | ^^^^^^^
 
-error: unused attribute
-=======
->>>>>>> d41e12f1
-  --> $DIR/unused-attr-duplicate.rs:86:5
-   |
-LL |     #[link_name = "this_does_not_exist"]
-   |     ^^^^^^^^^^^^^^^^^^^^^^^^^^^^^^^^^^^^ help: remove this attribute
-   |
-note: attribute also specified here
-  --> $DIR/unused-attr-duplicate.rs:88:5
-   |
-LL |     #[link_name = "rust_dbg_extern_identity_u32"]
-   |     ^^^^^^^^^^^^^^^^^^^^^^^^^^^^^^^^^^^^^^^^^^^^^
-   = warning: this was previously accepted by the compiler but is being phased out; it will become a hard error in a future release!
-
-error: unused attribute
-  --> $DIR/unused-attr-duplicate.rs:14:1
-   |
-LL | #![crate_name = "unused_attr_duplicate2"]
-   | ^^^^^^^^^^^^^^^^^^^^^^^^^^^^^^^^^^^^^^^^^ help: remove this attribute
-   |
-note: attribute also specified here
-  --> $DIR/unused-attr-duplicate.rs:13:1
-   |
-LL | #![crate_name = "unused_attr_duplicate"]
-   | ^^^^^^^^^^^^^^^^^^^^^^^^^^^^^^^^^^^^^^^^
-   = warning: this was previously accepted by the compiler but is being phased out; it will become a hard error in a future release!
-
-error: unused attribute
-  --> $DIR/unused-attr-duplicate.rs:17:1
-   |
-LL | #![recursion_limit = "256"]
-   | ^^^^^^^^^^^^^^^^^^^^^^^^^^^ help: remove this attribute
-   |
-note: attribute also specified here
-  --> $DIR/unused-attr-duplicate.rs:16:1
-   |
-LL | #![recursion_limit = "128"]
-   | ^^^^^^^^^^^^^^^^^^^^^^^^^^^
-   = warning: this was previously accepted by the compiler but is being phased out; it will become a hard error in a future release!
-
-error: unused attribute
-  --> $DIR/unused-attr-duplicate.rs:20:1
-   |
-LL | #![type_length_limit = "1"]
-   | ^^^^^^^^^^^^^^^^^^^^^^^^^^^ help: remove this attribute
-   |
-note: attribute also specified here
-  --> $DIR/unused-attr-duplicate.rs:19:1
-   |
-LL | #![type_length_limit = "1048576"]
-   | ^^^^^^^^^^^^^^^^^^^^^^^^^^^^^^^^^
-   = warning: this was previously accepted by the compiler but is being phased out; it will become a hard error in a future release!
-
-error: unused attribute
-  --> $DIR/unused-attr-duplicate.rs:23:1
-   |
-LL | #![no_std]
-   | ^^^^^^^^^^ help: remove this attribute
-   |
-note: attribute also specified here
-  --> $DIR/unused-attr-duplicate.rs:22:1
-   |
-LL | #![no_std]
-   | ^^^^^^^^^^
-
-error: unused attribute
-  --> $DIR/unused-attr-duplicate.rs:25:1
-   |
-LL | #![no_implicit_prelude]
-   | ^^^^^^^^^^^^^^^^^^^^^^^ help: remove this attribute
-   |
-note: attribute also specified here
-  --> $DIR/unused-attr-duplicate.rs:24:1
-   |
-LL | #![no_implicit_prelude]
-   | ^^^^^^^^^^^^^^^^^^^^^^^
-
-error: unused attribute
-  --> $DIR/unused-attr-duplicate.rs:27:1
-   |
-LL | #![windows_subsystem = "windows"]
-   | ^^^^^^^^^^^^^^^^^^^^^^^^^^^^^^^^^ help: remove this attribute
-   |
-note: attribute also specified here
-  --> $DIR/unused-attr-duplicate.rs:26:1
-   |
-LL | #![windows_subsystem = "console"]
-   | ^^^^^^^^^^^^^^^^^^^^^^^^^^^^^^^^^
-   = warning: this was previously accepted by the compiler but is being phased out; it will become a hard error in a future release!
-
-error: unused attribute
-  --> $DIR/unused-attr-duplicate.rs:30:1
-   |
-LL | #![no_builtins]
-   | ^^^^^^^^^^^^^^^ help: remove this attribute
-   |
-note: attribute also specified here
-  --> $DIR/unused-attr-duplicate.rs:29:1
-   |
-LL | #![no_builtins]
-   | ^^^^^^^^^^^^^^^
-
-error: unused attribute
-  --> $DIR/unused-attr-duplicate.rs:40:5
-   |
-LL |     #[macro_export]
-   |     ^^^^^^^^^^^^^^^ help: remove this attribute
-   |
-note: attribute also specified here
-  --> $DIR/unused-attr-duplicate.rs:39:5
-   |
-LL |     #[macro_export]
-   |     ^^^^^^^^^^^^^^^
-
-error: unused attribute
-<<<<<<< HEAD
-=======
-  --> $DIR/unused-attr-duplicate.rs:60:1
-   |
-LL | #[must_use = "some message"]
-   | ^^^^^^^^^^^^^^^^^^^^^^^^^^^^ help: remove this attribute
-   |
-note: attribute also specified here
-  --> $DIR/unused-attr-duplicate.rs:59:1
-   |
-LL | #[must_use]
-   | ^^^^^^^^^^^
-   = warning: this was previously accepted by the compiler but is being phased out; it will become a hard error in a future release!
-
-error: unused attribute
->>>>>>> d41e12f1
-  --> $DIR/unused-attr-duplicate.rs:74:1
-   |
-LL | #[inline(never)]
-   | ^^^^^^^^^^^^^^^^ help: remove this attribute
-   |
-note: attribute also specified here
-  --> $DIR/unused-attr-duplicate.rs:73:1
-   |
-LL | #[inline(always)]
-   | ^^^^^^^^^^^^^^^^^
-   = warning: this was previously accepted by the compiler but is being phased out; it will become a hard error in a future release!
-
-<<<<<<< HEAD
-=======
-error: unused attribute
-  --> $DIR/unused-attr-duplicate.rs:77:1
-   |
-LL | #[cold]
-   | ^^^^^^^ help: remove this attribute
-   |
-note: attribute also specified here
-  --> $DIR/unused-attr-duplicate.rs:76:1
-   |
-LL | #[cold]
-   | ^^^^^^^
-
-error: unused attribute
-  --> $DIR/unused-attr-duplicate.rs:79:1
-   |
-LL | #[track_caller]
-   | ^^^^^^^^^^^^^^^ help: remove this attribute
-   |
-note: attribute also specified here
-  --> $DIR/unused-attr-duplicate.rs:78:1
-   |
-LL | #[track_caller]
-   | ^^^^^^^^^^^^^^^
-
-error: unused attribute
-  --> $DIR/unused-attr-duplicate.rs:92:1
-   |
-LL | #[export_name = "exported_symbol_name"]
-   | ^^^^^^^^^^^^^^^^^^^^^^^^^^^^^^^^^^^^^^^ help: remove this attribute
-   |
-note: attribute also specified here
-  --> $DIR/unused-attr-duplicate.rs:94:1
-   |
-LL | #[export_name = "exported_symbol_name2"]
-   | ^^^^^^^^^^^^^^^^^^^^^^^^^^^^^^^^^^^^^^^^
-   = warning: this was previously accepted by the compiler but is being phased out; it will become a hard error in a future release!
-
-error: unused attribute
-  --> $DIR/unused-attr-duplicate.rs:98:1
-   |
-LL | #[no_mangle]
-   | ^^^^^^^^^^^^ help: remove this attribute
-   |
-note: attribute also specified here
-  --> $DIR/unused-attr-duplicate.rs:97:1
-   |
-LL | #[no_mangle]
-   | ^^^^^^^^^^^^
-
-error: unused attribute
-  --> $DIR/unused-attr-duplicate.rs:102:1
-   |
-LL | #[used]
-   | ^^^^^^^ help: remove this attribute
-   |
-note: attribute also specified here
-  --> $DIR/unused-attr-duplicate.rs:101:1
-   |
-LL | #[used]
-   | ^^^^^^^
-
->>>>>>> d41e12f1
 error: aborting due to 23 previous errors
