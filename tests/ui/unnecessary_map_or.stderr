error: this `map_or` can be simplified
  --> tests/ui/unnecessary_map_or.rs:13:13
   |
LL |     let _ = Some(5).map_or(false, |n| n == 5);
<<<<<<< HEAD
   |             ^^^^^^^^^^^^^^^^^^^^^^^^^^^^^^^^^ help: use a standard comparison instead: `Some(5) == Some(5)`
=======
   |             ^^^^^^^^^^^^^^^^^^^^^^^^^^^^^^^^^
>>>>>>> 25509e71
   |
   = note: `-D clippy::unnecessary-map-or` implied by `-D warnings`
   = help: to override `-D warnings` add `#[allow(clippy::unnecessary_map_or)]`
help: use a standard comparison instead
   |
LL |     let _ = Some(5) == Some(5);
   |             ~~~~~~~~~~~~~~~~~~

error: this `map_or` can be simplified
  --> tests/ui/unnecessary_map_or.rs:14:13
   |
LL |     let _ = Some(5).map_or(true, |n| n != 5);
<<<<<<< HEAD
   |             ^^^^^^^^^^^^^^^^^^^^^^^^^^^^^^^^ help: use a standard comparison instead: `Some(5) != Some(5)`
=======
   |             ^^^^^^^^^^^^^^^^^^^^^^^^^^^^^^^^
   |
help: use a standard comparison instead
   |
LL |     let _ = Some(5) != Some(5);
   |             ~~~~~~~~~~~~~~~~~~
>>>>>>> 25509e71

error: this `map_or` can be simplified
  --> tests/ui/unnecessary_map_or.rs:15:13
   |
LL |       let _ = Some(5).map_or(false, |n| {
   |  _____________^
LL | |         let _ = 1;
LL | |         n == 5
LL | |     });
<<<<<<< HEAD
   | |______^ help: use a standard comparison instead: `Some(5) == Some(5)`
=======
   | |______^
   |
help: use a standard comparison instead
   |
LL |     let _ = Some(5) == Some(5);
   |             ~~~~~~~~~~~~~~~~~~
>>>>>>> 25509e71

error: this `map_or` can be simplified
  --> tests/ui/unnecessary_map_or.rs:19:13
   |
LL |       let _ = Some(5).map_or(false, |n| {
   |  _____________^
LL | |         let _ = n;
LL | |         6 >= 5
LL | |     });
   | |______^
   |
help: use is_some_and instead
   |
LL -     let _ = Some(5).map_or(false, |n| {
LL +     let _ = Some(5).is_some_and(|n| {
   |

error: this `map_or` can be simplified
  --> tests/ui/unnecessary_map_or.rs:23:13
   |
LL |     let _ = Some(vec![5]).map_or(false, |n| n == [5]);
   |             ^^^^^^^^^^^^^^^^^^^^^^^^^^^^^^^^^^^^^^^^^
   |
help: use is_some_and instead
   |
LL -     let _ = Some(vec![5]).map_or(false, |n| n == [5]);
LL +     let _ = Some(vec![5]).is_some_and(|n| n == [5]);
   |

error: this `map_or` can be simplified
  --> tests/ui/unnecessary_map_or.rs:24:13
   |
LL |     let _ = Some(vec![1]).map_or(false, |n| vec![2] == n);
   |             ^^^^^^^^^^^^^^^^^^^^^^^^^^^^^^^^^^^^^^^^^^^^^
   |
help: use is_some_and instead
   |
LL -     let _ = Some(vec![1]).map_or(false, |n| vec![2] == n);
LL +     let _ = Some(vec![1]).is_some_and(|n| vec![2] == n);
   |

error: this `map_or` can be simplified
  --> tests/ui/unnecessary_map_or.rs:25:13
   |
LL |     let _ = Some(5).map_or(false, |n| n == n);
   |             ^^^^^^^^^^^^^^^^^^^^^^^^^^^^^^^^^
   |
help: use is_some_and instead
   |
LL -     let _ = Some(5).map_or(false, |n| n == n);
LL +     let _ = Some(5).is_some_and(|n| n == n);
   |

error: this `map_or` can be simplified
  --> tests/ui/unnecessary_map_or.rs:26:13
   |
LL |     let _ = Some(5).map_or(false, |n| n == if 2 > 1 { n } else { 0 });
   |             ^^^^^^^^^^^^^^^^^^^^^^^^^^^^^^^^^^^^^^^^^^^^^^^^^^^^^^^^^
   |
help: use is_some_and instead
   |
LL -     let _ = Some(5).map_or(false, |n| n == if 2 > 1 { n } else { 0 });
LL +     let _ = Some(5).is_some_and(|n| n == if 2 > 1 { n } else { 0 });
   |

error: this `map_or` can be simplified
  --> tests/ui/unnecessary_map_or.rs:27:13
   |
LL |     let _ = Ok::<Vec<i32>, i32>(vec![5]).map_or(false, |n| n == [5]);
   |             ^^^^^^^^^^^^^^^^^^^^^^^^^^^^^^^^^^^^^^^^^^^^^^^^^^^^^^^^
   |
help: use is_ok_and instead
   |
LL -     let _ = Ok::<Vec<i32>, i32>(vec![5]).map_or(false, |n| n == [5]);
LL +     let _ = Ok::<Vec<i32>, i32>(vec![5]).is_ok_and(|n| n == [5]);
   |

error: this `map_or` can be simplified
  --> tests/ui/unnecessary_map_or.rs:28:13
   |
LL |     let _ = Ok::<i32, i32>(5).map_or(false, |n| n == 5);
<<<<<<< HEAD
   |             ^^^^^^^^^^^^^^^^^^^^^^^^^^^^^^^^^^^^^^^^^^^ help: use a standard comparison instead: `Ok::<i32, i32>(5) == Ok(5)`
=======
   |             ^^^^^^^^^^^^^^^^^^^^^^^^^^^^^^^^^^^^^^^^^^^
   |
help: use a standard comparison instead
   |
LL |     let _ = Ok::<i32, i32>(5) == Ok(5);
   |             ~~~~~~~~~~~~~~~~~~~~~~~~~~
>>>>>>> 25509e71

error: this `map_or` can be simplified
  --> tests/ui/unnecessary_map_or.rs:29:13
   |
LL |     let _ = Some(5).map_or(false, |n| n == 5).then(|| 1);
   |             ^^^^^^^^^^^^^^^^^^^^^^^^^^^^^^^^^
   |
help: use a standard comparison instead
   |
LL |     let _ = (Some(5) == Some(5)).then(|| 1);
   |             ~~~~~~~~~~~~~~~~~~~~

error: this `map_or` can be simplified
  --> tests/ui/unnecessary_map_or.rs:30:13
   |
LL |     let _ = Some(5).map_or(true, |n| n == 5);
   |             ^^^^^^^^^^^^^^^^^^^^^^^^^^^^^^^^
   |
help: use is_none_or instead
   |
LL -     let _ = Some(5).map_or(true, |n| n == 5);
LL +     let _ = Some(5).is_none_or(|n| n == 5);
   |

error: this `map_or` can be simplified
  --> tests/ui/unnecessary_map_or.rs:31:13
   |
LL |     let _ = Some(5).map_or(true, |n| 5 == n);
   |             ^^^^^^^^^^^^^^^^^^^^^^^^^^^^^^^^
   |
help: use is_none_or instead
   |
LL -     let _ = Some(5).map_or(true, |n| 5 == n);
LL +     let _ = Some(5).is_none_or(|n| 5 == n);
   |

error: this `map_or` can be simplified
  --> tests/ui/unnecessary_map_or.rs:32:14
   |
LL |     let _ = !Some(5).map_or(false, |n| n == 5);
   |              ^^^^^^^^^^^^^^^^^^^^^^^^^^^^^^^^^
   |
help: use a standard comparison instead
   |
LL |     let _ = !(Some(5) == Some(5));
   |              ~~~~~~~~~~~~~~~~~~~~

error: this `map_or` can be simplified
  --> tests/ui/unnecessary_map_or.rs:33:13
   |
LL |     let _ = Some(5).map_or(false, |n| n == 5) || false;
   |             ^^^^^^^^^^^^^^^^^^^^^^^^^^^^^^^^^
   |
help: use a standard comparison instead
   |
LL |     let _ = (Some(5) == Some(5)) || false;
   |             ~~~~~~~~~~~~~~~~~~~~

error: this `map_or` can be simplified
<<<<<<< HEAD
  --> tests/ui/unnecessary_map_or.rs:32:14
   |
LL |     let _ = !Some(5).map_or(false, |n| n == 5);
   |              ^^^^^^^^^^^^^^^^^^^^^^^^^^^^^^^^^ help: use a standard comparison instead: `(Some(5) == Some(5))`

error: this `map_or` can be simplified
  --> tests/ui/unnecessary_map_or.rs:33:13
   |
LL |     let _ = Some(5).map_or(false, |n| n == 5) || false;
   |             ^^^^^^^^^^^^^^^^^^^^^^^^^^^^^^^^^ help: use a standard comparison instead: `(Some(5) == Some(5))`

error: this `map_or` can be simplified
  --> tests/ui/unnecessary_map_or.rs:34:13
   |
LL |     let _ = Some(5).map_or(false, |n| n == 5) as usize;
   |             ^^^^^^^^^^^^^^^^^^^^^^^^^^^^^^^^^ help: use a standard comparison instead: `(Some(5) == Some(5))`
=======
  --> tests/ui/unnecessary_map_or.rs:34:13
   |
LL |     let _ = Some(5).map_or(false, |n| n == 5) as usize;
   |             ^^^^^^^^^^^^^^^^^^^^^^^^^^^^^^^^^
   |
help: use a standard comparison instead
   |
LL |     let _ = (Some(5) == Some(5)) as usize;
   |             ~~~~~~~~~~~~~~~~~~~~
>>>>>>> 25509e71

error: this `map_or` can be simplified
  --> tests/ui/unnecessary_map_or.rs:58:13
   |
LL |     let _ = r.map_or(false, |x| x == 7);
   |             ^^^^^^^^^^^^^^^^^^^^^^^^^^^
   |
help: use is_ok_and instead
   |
LL -     let _ = r.map_or(false, |x| x == 7);
LL +     let _ = r.is_ok_and(|x| x == 7);
   |

error: this `map_or` can be simplified
  --> tests/ui/unnecessary_map_or.rs:63:13
   |
LL |     let _ = r.map_or(false, func);
   |             ^^^^^^^^^^^^^^^^^^^^^
   |
help: use is_ok_and instead
   |
LL -     let _ = r.map_or(false, func);
LL +     let _ = r.is_ok_and(func);
   |

error: this `map_or` can be simplified
  --> tests/ui/unnecessary_map_or.rs:64:13
   |
LL |     let _ = Some(5).map_or(false, func);
   |             ^^^^^^^^^^^^^^^^^^^^^^^^^^^
   |
help: use is_some_and instead
   |
LL -     let _ = Some(5).map_or(false, func);
LL +     let _ = Some(5).is_some_and(func);
   |

error: this `map_or` can be simplified
  --> tests/ui/unnecessary_map_or.rs:65:13
   |
LL |     let _ = Some(5).map_or(true, func);
   |             ^^^^^^^^^^^^^^^^^^^^^^^^^^
   |
help: use is_none_or instead
   |
LL -     let _ = Some(5).map_or(true, func);
LL +     let _ = Some(5).is_none_or(func);
   |

error: this `map_or` can be simplified
  --> tests/ui/unnecessary_map_or.rs:70:13
   |
LL |     let _ = r.map_or(false, |x| x == 8);
<<<<<<< HEAD
   |             ^^^^^^^^^^^^^^^^^^^^^^^^^^^ help: use a standard comparison instead: `r == Ok(8)`

error: aborting due to 21 previous errors
=======
   |             ^^^^^^^^^^^^^^^^^^^^^^^^^^^
   |
help: use a standard comparison instead
   |
LL |     let _ = r == Ok(8);
   |             ~~~~~~~~~~

error: this `map_or` can be simplified
  --> tests/ui/unnecessary_map_or.rs:90:5
   |
LL |     o.map_or(true, |n| n > 5) || (o as &Option<u32>).map_or(true, |n| n < 5)
   |     ^^^^^^^^^^^^^^^^^^^^^^^^^
   |
help: use is_none_or instead
   |
LL -     o.map_or(true, |n| n > 5) || (o as &Option<u32>).map_or(true, |n| n < 5)
LL +     o.is_none_or(|n| n > 5) || (o as &Option<u32>).map_or(true, |n| n < 5)
   |

error: this `map_or` can be simplified
  --> tests/ui/unnecessary_map_or.rs:90:34
   |
LL |     o.map_or(true, |n| n > 5) || (o as &Option<u32>).map_or(true, |n| n < 5)
   |                                  ^^^^^^^^^^^^^^^^^^^^^^^^^^^^^^^^^^^^^^^^^^^
   |
help: use is_none_or instead
   |
LL -     o.map_or(true, |n| n > 5) || (o as &Option<u32>).map_or(true, |n| n < 5)
LL +     o.map_or(true, |n| n > 5) || (o as &Option<u32>).is_none_or(|n| n < 5)
   |

error: this `map_or` can be simplified
  --> tests/ui/unnecessary_map_or.rs:103:5
   |
LL |     o.map_or(true, |n| n > 5)
   |     ^^^^^^^^^^^^^^^^^^^^^^^^^
   |
help: use is_none_or instead
   |
LL -     o.map_or(true, |n| n > 5)
LL +     o.is_none_or(|n| n > 5)
   |

error: aborting due to 24 previous errors
>>>>>>> 25509e71
<|MERGE_RESOLUTION|>--- conflicted
+++ resolved
@@ -2,11 +2,7 @@
   --> tests/ui/unnecessary_map_or.rs:13:13
    |
 LL |     let _ = Some(5).map_or(false, |n| n == 5);
-<<<<<<< HEAD
-   |             ^^^^^^^^^^^^^^^^^^^^^^^^^^^^^^^^^ help: use a standard comparison instead: `Some(5) == Some(5)`
-=======
-   |             ^^^^^^^^^^^^^^^^^^^^^^^^^^^^^^^^^
->>>>>>> 25509e71
+   |             ^^^^^^^^^^^^^^^^^^^^^^^^^^^^^^^^^
    |
    = note: `-D clippy::unnecessary-map-or` implied by `-D warnings`
    = help: to override `-D warnings` add `#[allow(clippy::unnecessary_map_or)]`
@@ -19,16 +15,12 @@
   --> tests/ui/unnecessary_map_or.rs:14:13
    |
 LL |     let _ = Some(5).map_or(true, |n| n != 5);
-<<<<<<< HEAD
-   |             ^^^^^^^^^^^^^^^^^^^^^^^^^^^^^^^^ help: use a standard comparison instead: `Some(5) != Some(5)`
-=======
    |             ^^^^^^^^^^^^^^^^^^^^^^^^^^^^^^^^
    |
 help: use a standard comparison instead
    |
 LL |     let _ = Some(5) != Some(5);
    |             ~~~~~~~~~~~~~~~~~~
->>>>>>> 25509e71
 
 error: this `map_or` can be simplified
   --> tests/ui/unnecessary_map_or.rs:15:13
@@ -38,16 +30,12 @@
 LL | |         let _ = 1;
 LL | |         n == 5
 LL | |     });
-<<<<<<< HEAD
-   | |______^ help: use a standard comparison instead: `Some(5) == Some(5)`
-=======
    | |______^
    |
 help: use a standard comparison instead
    |
 LL |     let _ = Some(5) == Some(5);
    |             ~~~~~~~~~~~~~~~~~~
->>>>>>> 25509e71
 
 error: this `map_or` can be simplified
   --> tests/ui/unnecessary_map_or.rs:19:13
@@ -129,16 +117,12 @@
   --> tests/ui/unnecessary_map_or.rs:28:13
    |
 LL |     let _ = Ok::<i32, i32>(5).map_or(false, |n| n == 5);
-<<<<<<< HEAD
-   |             ^^^^^^^^^^^^^^^^^^^^^^^^^^^^^^^^^^^^^^^^^^^ help: use a standard comparison instead: `Ok::<i32, i32>(5) == Ok(5)`
-=======
    |             ^^^^^^^^^^^^^^^^^^^^^^^^^^^^^^^^^^^^^^^^^^^
    |
 help: use a standard comparison instead
    |
 LL |     let _ = Ok::<i32, i32>(5) == Ok(5);
    |             ~~~~~~~~~~~~~~~~~~~~~~~~~~
->>>>>>> 25509e71
 
 error: this `map_or` can be simplified
   --> tests/ui/unnecessary_map_or.rs:29:13
@@ -198,24 +182,6 @@
    |             ~~~~~~~~~~~~~~~~~~~~
 
 error: this `map_or` can be simplified
-<<<<<<< HEAD
-  --> tests/ui/unnecessary_map_or.rs:32:14
-   |
-LL |     let _ = !Some(5).map_or(false, |n| n == 5);
-   |              ^^^^^^^^^^^^^^^^^^^^^^^^^^^^^^^^^ help: use a standard comparison instead: `(Some(5) == Some(5))`
-
-error: this `map_or` can be simplified
-  --> tests/ui/unnecessary_map_or.rs:33:13
-   |
-LL |     let _ = Some(5).map_or(false, |n| n == 5) || false;
-   |             ^^^^^^^^^^^^^^^^^^^^^^^^^^^^^^^^^ help: use a standard comparison instead: `(Some(5) == Some(5))`
-
-error: this `map_or` can be simplified
-  --> tests/ui/unnecessary_map_or.rs:34:13
-   |
-LL |     let _ = Some(5).map_or(false, |n| n == 5) as usize;
-   |             ^^^^^^^^^^^^^^^^^^^^^^^^^^^^^^^^^ help: use a standard comparison instead: `(Some(5) == Some(5))`
-=======
   --> tests/ui/unnecessary_map_or.rs:34:13
    |
 LL |     let _ = Some(5).map_or(false, |n| n == 5) as usize;
@@ -225,7 +191,6 @@
    |
 LL |     let _ = (Some(5) == Some(5)) as usize;
    |             ~~~~~~~~~~~~~~~~~~~~
->>>>>>> 25509e71
 
 error: this `map_or` can be simplified
   --> tests/ui/unnecessary_map_or.rs:58:13
@@ -279,11 +244,6 @@
   --> tests/ui/unnecessary_map_or.rs:70:13
    |
 LL |     let _ = r.map_or(false, |x| x == 8);
-<<<<<<< HEAD
-   |             ^^^^^^^^^^^^^^^^^^^^^^^^^^^ help: use a standard comparison instead: `r == Ok(8)`
-
-error: aborting due to 21 previous errors
-=======
    |             ^^^^^^^^^^^^^^^^^^^^^^^^^^^
    |
 help: use a standard comparison instead
@@ -328,4 +288,3 @@
    |
 
 error: aborting due to 24 previous errors
->>>>>>> 25509e71
