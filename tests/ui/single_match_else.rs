//@aux-build: proc_macros.rs
//@require-annotations-for-level: WARN

#![warn(clippy::single_match_else)]
#![allow(unused, clippy::needless_return, clippy::no_effect, clippy::uninlined_format_args)]
extern crate proc_macros;
use proc_macros::with_span;

enum ExprNode {
    ExprAddrOf,
    Butterflies,
    Unicorns,
}

static NODE: ExprNode = ExprNode::Unicorns;

fn unwrap_addr() -> Option<&'static ExprNode> {
    let _ = match ExprNode::Butterflies {
        ExprNode::ExprAddrOf => Some(&NODE),
        _ => {
            let x = 5;
            None
        },
    };
    //~^^^^^^^ single_match_else

    // Don't lint
    with_span!(span match ExprNode::Butterflies {
        ExprNode::ExprAddrOf => Some(&NODE),
        _ => {
            let x = 5;
            None
        },
    })
}

macro_rules! unwrap_addr {
    ($expression:expr) => {
        match $expression {
            ExprNode::ExprAddrOf => Some(&NODE),
            _ => {
                let x = 5;
                None
            },
        }
    };
}

#[rustfmt::skip]
fn main() {
    unwrap_addr!(ExprNode::Unicorns);

    //
    // don't lint single exprs/statements
    //

    // don't lint here
    match Some(1) {
        Some(a) => println!("${:?}", a),
        None => return,
    }

    // don't lint here
    match Some(1) {
        Some(a) => println!("${:?}", a),
        None => {
            return
        },
    }

    // don't lint here
    match Some(1) {
        Some(a) => println!("${:?}", a),
        None => {
            return;
        },
    }

    //
    // lint multiple exprs/statements "else" blocks
    //

    // lint here
    match Some(1) {
        Some(a) => println!("${:?}", a),
        None => {
            println!("else block");
            return
        },
    }
    //~^^^^^^^ single_match_else

    // lint here
    match Some(1) {
        Some(a) => println!("${:?}", a),
        None => {
            println!("else block");
            return;
        },
    }
    //~^^^^^^^ single_match_else
<<<<<<< HEAD
=======

    match Some(1) {
        Some(a) => println!("${:?}", a),
        // This is an inner comment
        None => {
            println!("else block");
            return;
        },
    }
    //~^^^^^^^^ single_match_else
    //~| NOTE: you might want to preserve the comments from inside the `match`
>>>>>>> f2feb0f1

    // lint here
    use std::convert::Infallible;
    match Result::<i32, &Infallible>::Ok(1) {
        Ok(a) => println!("${:?}", a),
        Err(_) => {
            println!("else block");
            return;
        }
    }
    //~^^^^^^^ single_match_else

    use std::borrow::Cow;
    match Cow::from("moo") {
        Cow::Owned(a) => println!("${:?}", a),
        Cow::Borrowed(_) => {
            println!("else block");
            return;
        }
    }
    //~^^^^^^^ single_match_else
}

fn issue_10808(bar: Option<i32>) {
    match bar {
        Some(v) => unsafe {
            let r = &v as *const i32;
            println!("{}", *r);
        },
        None => {
            println!("None1");
            println!("None2");
        },
    }
    //~^^^^^^^^^^ single_match_else

    match bar {
        Some(v) => {
            println!("Some");
            println!("{v}");
        },
        None => unsafe {
            let v = 0;
            let r = &v as *const i32;
            println!("{}", *r);
        },
    }
    //~^^^^^^^^^^^ single_match_else

    match bar {
        Some(v) => unsafe {
            let r = &v as *const i32;
            println!("{}", *r);
        },
        None => unsafe {
            let v = 0;
            let r = &v as *const i32;
            println!("{}", *r);
        },
    }
    //~^^^^^^^^^^^ single_match_else

    match bar {
        #[rustfmt::skip]
        Some(v) => {
            unsafe {
                let r = &v as *const i32;
                println!("{}", *r);
            }
        },
        None => {
            println!("None");
            println!("None");
        },
    }
    //~^^^^^^^^^^^^^ single_match_else

    match bar {
        Some(v) => {
            println!("Some");
            println!("{v}");
        },
        #[rustfmt::skip]
        None => {
            unsafe {
                let v = 0;
                let r = &v as *const i32;
                println!("{}", *r);
            }
        },
    }

    match bar {
        #[rustfmt::skip]
        Some(v) => {
            unsafe {
                let r = &v as *const i32;
                println!("{}", *r);
            }
        },
        #[rustfmt::skip]
        None => {
            unsafe {
                let v = 0;
                let r = &v as *const i32;
                println!("{}", *r);
            }
        },
    }
}

fn irrefutable_match() -> Option<&'static ExprNode> {
    match ExprNode::Butterflies {
        ExprNode::Butterflies => Some(&NODE),
        _ => {
            let x = 5;
            None
        },
    }
    //~^^^^^^^ single_match_else
}<|MERGE_RESOLUTION|>--- conflicted
+++ resolved
@@ -99,8 +99,6 @@
         },
     }
     //~^^^^^^^ single_match_else
-<<<<<<< HEAD
-=======
 
     match Some(1) {
         Some(a) => println!("${:?}", a),
@@ -112,7 +110,6 @@
     }
     //~^^^^^^^^ single_match_else
     //~| NOTE: you might want to preserve the comments from inside the `match`
->>>>>>> f2feb0f1
 
     // lint here
     use std::convert::Infallible;
