error: this is an outer doc comment and does not apply to the parent module or crate
  --> tests/ui/suspicious_doc_comments.rs:6:1
   |
LL | ///! Fake module documentation.
   | ^^^^^^^^^^^^^^^^^^^^^^^^^^^^^^^
   |
   = note: `-D clippy::suspicious-doc-comments` implied by `-D warnings`
   = help: to override `-D warnings` add `#[allow(clippy::suspicious_doc_comments)]`
help: use an inner doc comment to document the parent module or crate
   |
LL - ///! Fake module documentation.
LL + //! Fake module documentation.
   |

error: this is an outer doc comment and does not apply to the parent module or crate
  --> tests/ui/suspicious_doc_comments.rs:10:5
   |
LL |     ///! This module contains useful functions.
   |     ^^^^^^^^^^^^^^^^^^^^^^^^^^^^^^^^^^^^^^^^^^^
   |
help: use an inner doc comment to document the parent module or crate
   |
LL -     ///! This module contains useful functions.
LL +     //! This module contains useful functions.
   |

error: this is an outer doc comment and does not apply to the parent module or crate
<<<<<<< HEAD
  --> tests/ui/suspicious_doc_comments.rs:22:5
=======
  --> tests/ui/suspicious_doc_comments.rs:23:5
>>>>>>> d8ecde0e
   |
LL | /     /**! This module contains useful functions.
LL | |      */
   | |_______^
   |
help: use an inner doc comment to document the parent module or crate
   |
LL ~     /*! This module contains useful functions.
LL +      */
   |

error: this is an outer doc comment and does not apply to the parent module or crate
<<<<<<< HEAD
  --> tests/ui/suspicious_doc_comments.rs:36:5
=======
  --> tests/ui/suspicious_doc_comments.rs:38:5
>>>>>>> d8ecde0e
   |
LL | /     ///! This module
LL | |
LL | |     ///! contains
LL | |     ///! useful functions.
   | |__________________________^
   |
help: use an inner doc comment to document the parent module or crate
   |
LL ~     //! This module
LL |
LL ~     //! contains
LL ~     //! useful functions.
   |

error: this is an outer doc comment and does not apply to the parent module or crate
<<<<<<< HEAD
  --> tests/ui/suspicious_doc_comments.rs:44:5
=======
  --> tests/ui/suspicious_doc_comments.rs:47:5
>>>>>>> d8ecde0e
   |
LL | /     ///! a
LL | |
LL | |     ///! b
   | |__________^
   |
help: use an inner doc comment to document the parent module or crate
   |
LL ~     //! a
LL |
LL ~     //! b
   |

error: this is an outer doc comment and does not apply to the parent module or crate
<<<<<<< HEAD
  --> tests/ui/suspicious_doc_comments.rs:52:5
=======
  --> tests/ui/suspicious_doc_comments.rs:56:5
>>>>>>> d8ecde0e
   |
LL |     ///! a
   |     ^^^^^^
   |
help: use an inner doc comment to document the parent module or crate
   |
LL -     ///! a
LL +     //! a
   |

error: this is an outer doc comment and does not apply to the parent module or crate
<<<<<<< HEAD
  --> tests/ui/suspicious_doc_comments.rs:58:5
=======
  --> tests/ui/suspicious_doc_comments.rs:63:5
>>>>>>> d8ecde0e
   |
LL | /     ///! a
...  |
LL | |     ///! b
   | |__________^
   |
help: use an inner doc comment to document the parent module or crate
   |
LL ~     //! a
LL |
LL |
LL ~     //! b
   |

error: this is an outer doc comment and does not apply to the parent module or crate
<<<<<<< HEAD
  --> tests/ui/suspicious_doc_comments.rs:70:5
=======
  --> tests/ui/suspicious_doc_comments.rs:76:5
>>>>>>> d8ecde0e
   |
LL |     ///! Very cool macro
   |     ^^^^^^^^^^^^^^^^^^^^
   |
help: use an inner doc comment to document the parent module or crate
   |
LL -     ///! Very cool macro
LL +     //! Very cool macro
   |

error: this is an outer doc comment and does not apply to the parent module or crate
<<<<<<< HEAD
  --> tests/ui/suspicious_doc_comments.rs:77:5
=======
  --> tests/ui/suspicious_doc_comments.rs:84:5
>>>>>>> d8ecde0e
   |
LL |     ///! Huh.
   |     ^^^^^^^^^
   |
help: use an inner doc comment to document the parent module or crate
   |
LL -     ///! Huh.
LL +     //! Huh.
   |

error: aborting due to 9 previous errors
<|MERGE_RESOLUTION|>--- conflicted
+++ resolved
@@ -13,7 +13,7 @@
    |
 
 error: this is an outer doc comment and does not apply to the parent module or crate
-  --> tests/ui/suspicious_doc_comments.rs:10:5
+  --> tests/ui/suspicious_doc_comments.rs:11:5
    |
 LL |     ///! This module contains useful functions.
    |     ^^^^^^^^^^^^^^^^^^^^^^^^^^^^^^^^^^^^^^^^^^^
@@ -25,11 +25,7 @@
    |
 
 error: this is an outer doc comment and does not apply to the parent module or crate
-<<<<<<< HEAD
-  --> tests/ui/suspicious_doc_comments.rs:22:5
-=======
-  --> tests/ui/suspicious_doc_comments.rs:23:5
->>>>>>> d8ecde0e
+  --> tests/ui/suspicious_doc_comments.rs:24:5
    |
 LL | /     /**! This module contains useful functions.
 LL | |      */
@@ -42,11 +38,7 @@
    |
 
 error: this is an outer doc comment and does not apply to the parent module or crate
-<<<<<<< HEAD
-  --> tests/ui/suspicious_doc_comments.rs:36:5
-=======
-  --> tests/ui/suspicious_doc_comments.rs:38:5
->>>>>>> d8ecde0e
+  --> tests/ui/suspicious_doc_comments.rs:39:5
    |
 LL | /     ///! This module
 LL | |
@@ -63,11 +55,7 @@
    |
 
 error: this is an outer doc comment and does not apply to the parent module or crate
-<<<<<<< HEAD
-  --> tests/ui/suspicious_doc_comments.rs:44:5
-=======
-  --> tests/ui/suspicious_doc_comments.rs:47:5
->>>>>>> d8ecde0e
+  --> tests/ui/suspicious_doc_comments.rs:48:5
    |
 LL | /     ///! a
 LL | |
@@ -82,11 +70,7 @@
    |
 
 error: this is an outer doc comment and does not apply to the parent module or crate
-<<<<<<< HEAD
-  --> tests/ui/suspicious_doc_comments.rs:52:5
-=======
-  --> tests/ui/suspicious_doc_comments.rs:56:5
->>>>>>> d8ecde0e
+  --> tests/ui/suspicious_doc_comments.rs:57:5
    |
 LL |     ///! a
    |     ^^^^^^
@@ -98,11 +82,7 @@
    |
 
 error: this is an outer doc comment and does not apply to the parent module or crate
-<<<<<<< HEAD
-  --> tests/ui/suspicious_doc_comments.rs:58:5
-=======
-  --> tests/ui/suspicious_doc_comments.rs:63:5
->>>>>>> d8ecde0e
+  --> tests/ui/suspicious_doc_comments.rs:64:5
    |
 LL | /     ///! a
 ...  |
@@ -118,11 +98,7 @@
    |
 
 error: this is an outer doc comment and does not apply to the parent module or crate
-<<<<<<< HEAD
-  --> tests/ui/suspicious_doc_comments.rs:70:5
-=======
-  --> tests/ui/suspicious_doc_comments.rs:76:5
->>>>>>> d8ecde0e
+  --> tests/ui/suspicious_doc_comments.rs:77:5
    |
 LL |     ///! Very cool macro
    |     ^^^^^^^^^^^^^^^^^^^^
@@ -134,11 +110,7 @@
    |
 
 error: this is an outer doc comment and does not apply to the parent module or crate
-<<<<<<< HEAD
-  --> tests/ui/suspicious_doc_comments.rs:77:5
-=======
-  --> tests/ui/suspicious_doc_comments.rs:84:5
->>>>>>> d8ecde0e
+  --> tests/ui/suspicious_doc_comments.rs:85:5
    |
 LL |     ///! Huh.
    |     ^^^^^^^^^
