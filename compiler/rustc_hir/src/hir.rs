use std::fmt;

use rustc_abi::ExternAbi;
// ignore-tidy-filelength
use rustc_ast::attr::AttributeExt;
use rustc_ast::token::CommentKind;
use rustc_ast::util::parser::{AssocOp, ExprPrecedence};
use rustc_ast::{
    self as ast, AttrId, AttrStyle, DelimArgs, FloatTy, InlineAsmOptions, InlineAsmTemplatePiece,
    IntTy, Label, LitIntType, LitKind, MetaItemInner, MetaItemLit, TraitObjectSyntax, UintTy,
};
pub use rustc_ast::{
    BinOp, BinOpKind, BindingMode, BorrowKind, BoundConstness, BoundPolarity, ByRef, CaptureBy,
    ImplPolarity, IsAuto, Movability, Mutability, UnOp, UnsafeBinderCastKind,
};
use rustc_data_structures::fingerprint::Fingerprint;
use rustc_data_structures::sorted_map::SortedMap;
use rustc_index::IndexVec;
use rustc_macros::{Decodable, Encodable, HashStable_Generic};
use rustc_span::def_id::LocalDefId;
use rustc_span::hygiene::MacroKind;
use rustc_span::source_map::Spanned;
use rustc_span::{BytePos, DUMMY_SP, ErrorGuaranteed, Ident, Span, Symbol, kw, sym};
use rustc_target::asm::InlineAsmRegOrRegClass;
use smallvec::SmallVec;
use thin_vec::ThinVec;
use tracing::debug;

use crate::LangItem;
use crate::def::{CtorKind, DefKind, Res};
use crate::def_id::{DefId, LocalDefIdMap};
pub(crate) use crate::hir_id::{HirId, ItemLocalId, ItemLocalMap, OwnerId};
use crate::intravisit::FnKind;

#[derive(Debug, Copy, Clone, HashStable_Generic)]
pub struct Lifetime {
    #[stable_hasher(ignore)]
    pub hir_id: HirId,

    /// Either "`'a`", referring to a named lifetime definition,
    /// `'_` referring to an anonymous lifetime (either explicitly `'_` or `&type`),
    /// or "``" (i.e., `kw::Empty`) when appearing in path.
    ///
    /// See `Lifetime::suggestion_position` for practical use.
    pub ident: Ident,

    /// Semantics of this lifetime.
    pub res: LifetimeName,
}

#[derive(Debug, Copy, Clone, HashStable_Generic)]
pub enum ParamName {
    /// Some user-given name like `T` or `'x`.
    Plain(Ident),

    /// Indicates an illegal name was given and an error has been
    /// reported (so we should squelch other derived errors).
    ///
    /// Occurs when, e.g., `'_` is used in the wrong place, or a
    /// lifetime name is duplicated.
    Error(Ident),

    /// Synthetic name generated when user elided a lifetime in an impl header.
    ///
    /// E.g., the lifetimes in cases like these:
    /// ```ignore (fragment)
    /// impl Foo for &u32
    /// impl Foo<'_> for u32
    /// ```
    /// in that case, we rewrite to
    /// ```ignore (fragment)
    /// impl<'f> Foo for &'f u32
    /// impl<'f> Foo<'f> for u32
    /// ```
    /// where `'f` is something like `Fresh(0)`. The indices are
    /// unique per impl, but not necessarily continuous.
    Fresh,
}

impl ParamName {
    pub fn ident(&self) -> Ident {
        match *self {
            ParamName::Plain(ident) | ParamName::Error(ident) => ident,
            ParamName::Fresh => Ident::with_dummy_span(kw::UnderscoreLifetime),
        }
    }
}

#[derive(Debug, Copy, Clone, PartialEq, Eq, HashStable_Generic)]
pub enum LifetimeName {
    /// User-given names or fresh (synthetic) names.
    Param(LocalDefId),

    /// Implicit lifetime in a context like `dyn Foo`. This is
    /// distinguished from implicit lifetimes elsewhere because the
    /// lifetime that they default to must appear elsewhere within the
    /// enclosing type. This means that, in an `impl Trait` context, we
    /// don't have to create a parameter for them. That is, `impl
    /// Trait<Item = &u32>` expands to an opaque type like `type
    /// Foo<'a> = impl Trait<Item = &'a u32>`, but `impl Trait<item =
    /// dyn Bar>` expands to `type Foo = impl Trait<Item = dyn Bar +
    /// 'static>`. The latter uses `ImplicitObjectLifetimeDefault` so
    /// that surrounding code knows not to create a lifetime
    /// parameter.
    ImplicitObjectLifetimeDefault,

    /// Indicates an error during lowering (usually `'_` in wrong place)
    /// that was already reported.
    Error,

    /// User wrote an anonymous lifetime, either `'_` or nothing.
    /// The semantics of this lifetime should be inferred by typechecking code.
    Infer,

    /// User wrote `'static`.
    Static,
}

impl LifetimeName {
    fn is_elided(&self) -> bool {
        match self {
            LifetimeName::ImplicitObjectLifetimeDefault | LifetimeName::Infer => true,

            // It might seem surprising that `Fresh` counts as not *elided*
            // -- but this is because, as far as the code in the compiler is
            // concerned -- `Fresh` variants act equivalently to "some fresh name".
            // They correspond to early-bound regions on an impl, in other words.
            LifetimeName::Error | LifetimeName::Param(..) | LifetimeName::Static => false,
        }
    }
}

impl fmt::Display for Lifetime {
    fn fmt(&self, f: &mut fmt::Formatter<'_>) -> fmt::Result {
        if self.ident.name != kw::Empty { self.ident.name.fmt(f) } else { "'_".fmt(f) }
    }
}

pub enum LifetimeSuggestionPosition {
    /// The user wrote `'a` or `'_`.
    Normal,
    /// The user wrote `&type` or `&mut type`.
    Ampersand,
    /// The user wrote `Path` and omitted the `<'_>`.
    ElidedPath,
    /// The user wrote `Path<T>`, and omitted the `'_,`.
    ElidedPathArgument,
    /// The user wrote `dyn Trait` and omitted the `+ '_`.
    ObjectDefault,
}

impl Lifetime {
    pub fn is_elided(&self) -> bool {
        self.res.is_elided()
    }

    pub fn is_anonymous(&self) -> bool {
        self.ident.name == kw::Empty || self.ident.name == kw::UnderscoreLifetime
    }

    pub fn suggestion_position(&self) -> (LifetimeSuggestionPosition, Span) {
        if self.ident.name == kw::Empty {
            if self.ident.span.is_empty() {
                (LifetimeSuggestionPosition::ElidedPathArgument, self.ident.span)
            } else {
                (LifetimeSuggestionPosition::ElidedPath, self.ident.span.shrink_to_hi())
            }
        } else if self.res == LifetimeName::ImplicitObjectLifetimeDefault {
            (LifetimeSuggestionPosition::ObjectDefault, self.ident.span)
        } else if self.ident.span.is_empty() {
            (LifetimeSuggestionPosition::Ampersand, self.ident.span)
        } else {
            (LifetimeSuggestionPosition::Normal, self.ident.span)
        }
    }

    pub fn suggestion(&self, new_lifetime: &str) -> (Span, String) {
        debug_assert!(new_lifetime.starts_with('\''));
        let (pos, span) = self.suggestion_position();
        let code = match pos {
            LifetimeSuggestionPosition::Normal => format!("{new_lifetime}"),
            LifetimeSuggestionPosition::Ampersand => format!("{new_lifetime} "),
            LifetimeSuggestionPosition::ElidedPath => format!("<{new_lifetime}>"),
            LifetimeSuggestionPosition::ElidedPathArgument => format!("{new_lifetime}, "),
            LifetimeSuggestionPosition::ObjectDefault => format!("+ {new_lifetime}"),
        };
        (span, code)
    }
}

/// A `Path` is essentially Rust's notion of a name; for instance,
/// `std::cmp::PartialEq`. It's represented as a sequence of identifiers,
/// along with a bunch of supporting information.
#[derive(Debug, Clone, Copy, HashStable_Generic)]
pub struct Path<'hir, R = Res> {
    pub span: Span,
    /// The resolution for the path.
    pub res: R,
    /// The segments in the path: the things separated by `::`.
    pub segments: &'hir [PathSegment<'hir>],
}

/// Up to three resolutions for type, value and macro namespaces.
pub type UsePath<'hir> = Path<'hir, SmallVec<[Res; 3]>>;

impl Path<'_> {
    pub fn is_global(&self) -> bool {
        !self.segments.is_empty() && self.segments[0].ident.name == kw::PathRoot
    }
}

/// A segment of a path: an identifier, an optional lifetime, and a set of
/// types.
#[derive(Debug, Clone, Copy, HashStable_Generic)]
pub struct PathSegment<'hir> {
    /// The identifier portion of this path segment.
    pub ident: Ident,
    #[stable_hasher(ignore)]
    pub hir_id: HirId,
    pub res: Res,

    /// Type/lifetime parameters attached to this path. They come in
    /// two flavors: `Path<A,B,C>` and `Path(A,B) -> C`. Note that
    /// this is more than just simple syntactic sugar; the use of
    /// parens affects the region binding rules, so we preserve the
    /// distinction.
    pub args: Option<&'hir GenericArgs<'hir>>,

    /// Whether to infer remaining type parameters, if any.
    /// This only applies to expression and pattern paths, and
    /// out of those only the segments with no type parameters
    /// to begin with, e.g., `Vec::new` is `<Vec<..>>::new::<..>`.
    pub infer_args: bool,
}

impl<'hir> PathSegment<'hir> {
    /// Converts an identifier to the corresponding segment.
    pub fn new(ident: Ident, hir_id: HirId, res: Res) -> PathSegment<'hir> {
        PathSegment { ident, hir_id, res, infer_args: true, args: None }
    }

    pub fn invalid() -> Self {
        Self::new(Ident::empty(), HirId::INVALID, Res::Err)
    }

    pub fn args(&self) -> &GenericArgs<'hir> {
        if let Some(ref args) = self.args {
            args
        } else {
            const DUMMY: &GenericArgs<'_> = &GenericArgs::none();
            DUMMY
        }
    }
}

/// A constant that enters the type system, used for arguments to const generics (e.g. array lengths).
///
/// These are distinct from [`AnonConst`] as anon consts in the type system are not allowed
/// to use any generic parameters, therefore we must represent `N` differently. Additionally
/// future designs for supporting generic parameters in const arguments will likely not use
/// an anon const based design.
///
/// So, `ConstArg` (specifically, [`ConstArgKind`]) distinguishes between const args
/// that are [just paths](ConstArgKind::Path) (currently just bare const params)
/// versus const args that are literals or have arbitrary computations (e.g., `{ 1 + 3 }`).
#[derive(Clone, Copy, Debug, HashStable_Generic)]
pub struct ConstArg<'hir> {
    #[stable_hasher(ignore)]
    pub hir_id: HirId,
    pub kind: ConstArgKind<'hir>,
}

impl<'hir> ConstArg<'hir> {
    pub fn anon_const_hir_id(&self) -> Option<HirId> {
        match self.kind {
            ConstArgKind::Anon(ac) => Some(ac.hir_id),
            _ => None,
        }
    }

    pub fn span(&self) -> Span {
        match self.kind {
            ConstArgKind::Path(path) => path.span(),
            ConstArgKind::Anon(anon) => anon.span,
            ConstArgKind::Infer(span) => span,
        }
    }
}

/// See [`ConstArg`].
#[derive(Clone, Copy, Debug, HashStable_Generic)]
pub enum ConstArgKind<'hir> {
    /// **Note:** Currently this is only used for bare const params
    /// (`N` where `fn foo<const N: usize>(...)`),
    /// not paths to any const (`N` where `const N: usize = ...`).
    ///
    /// However, in the future, we'll be using it for all of those.
    Path(QPath<'hir>),
    Anon(&'hir AnonConst),
    /// **Note:** Not all inferred consts are represented as
    /// `ConstArgKind::Infer`. In cases where it is ambiguous whether
    /// a generic arg is a type or a const, inference variables are
    /// represented as `GenericArg::Infer` instead.
    Infer(Span),
}

#[derive(Clone, Copy, Debug, HashStable_Generic)]
pub struct InferArg {
    #[stable_hasher(ignore)]
    pub hir_id: HirId,
    pub span: Span,
}

impl InferArg {
    pub fn to_ty(&self) -> Ty<'static> {
        Ty { kind: TyKind::Infer, span: self.span, hir_id: self.hir_id }
    }
}

#[derive(Debug, Clone, Copy, HashStable_Generic)]
pub enum GenericArg<'hir> {
    Lifetime(&'hir Lifetime),
    Type(&'hir Ty<'hir>),
    Const(&'hir ConstArg<'hir>),
    /// **Note:** Inference variables are only represented as
    /// `GenericArg::Infer` in cases where it is ambiguous whether
    /// a generic arg is a type or a const. Otherwise, inference variables
    /// are represented as `TyKind::Infer` or `ConstArgKind::Infer`.
    Infer(InferArg),
}

impl GenericArg<'_> {
    pub fn span(&self) -> Span {
        match self {
            GenericArg::Lifetime(l) => l.ident.span,
            GenericArg::Type(t) => t.span,
            GenericArg::Const(c) => c.span(),
            GenericArg::Infer(i) => i.span,
        }
    }

    pub fn hir_id(&self) -> HirId {
        match self {
            GenericArg::Lifetime(l) => l.hir_id,
            GenericArg::Type(t) => t.hir_id,
            GenericArg::Const(c) => c.hir_id,
            GenericArg::Infer(i) => i.hir_id,
        }
    }

    pub fn descr(&self) -> &'static str {
        match self {
            GenericArg::Lifetime(_) => "lifetime",
            GenericArg::Type(_) => "type",
            GenericArg::Const(_) => "constant",
            GenericArg::Infer(_) => "inferred",
        }
    }

    pub fn to_ord(&self) -> ast::ParamKindOrd {
        match self {
            GenericArg::Lifetime(_) => ast::ParamKindOrd::Lifetime,
            GenericArg::Type(_) | GenericArg::Const(_) | GenericArg::Infer(_) => {
                ast::ParamKindOrd::TypeOrConst
            }
        }
    }

    pub fn is_ty_or_const(&self) -> bool {
        match self {
            GenericArg::Lifetime(_) => false,
            GenericArg::Type(_) | GenericArg::Const(_) | GenericArg::Infer(_) => true,
        }
    }
}

/// The generic arguments and associated item constraints of a path segment.
#[derive(Debug, Clone, Copy, HashStable_Generic)]
pub struct GenericArgs<'hir> {
    /// The generic arguments for this path segment.
    pub args: &'hir [GenericArg<'hir>],
    /// The associated item constraints for this path segment.
    pub constraints: &'hir [AssocItemConstraint<'hir>],
    /// Whether the arguments were written in parenthesized form (e.g., `Fn(T) -> U`).
    ///
    /// This is required mostly for pretty-printing and diagnostics,
    /// but also for changing lifetime elision rules to be "function-like".
    pub parenthesized: GenericArgsParentheses,
    /// The span encompassing the arguments, constraints and the surrounding brackets (`<>` or `()`).
    ///
    /// For example:
    ///
    /// ```ignore (illustrative)
    ///       Foo<A, B, AssocTy = D>           Fn(T, U, V) -> W
    ///          ^^^^^^^^^^^^^^^^^^^             ^^^^^^^^^
    /// ```
    ///
    /// Note that this may be:
    /// - empty, if there are no generic brackets (but there may be hidden lifetimes)
    /// - dummy, if this was generated during desugaring
    pub span_ext: Span,
}

impl<'hir> GenericArgs<'hir> {
    pub const fn none() -> Self {
        Self {
            args: &[],
            constraints: &[],
            parenthesized: GenericArgsParentheses::No,
            span_ext: DUMMY_SP,
        }
    }

    /// Obtain the list of input types and the output type if the generic arguments are parenthesized.
    ///
    /// Returns the `Ty0, Ty1, ...` and the `RetTy` in `Trait(Ty0, Ty1, ...) -> RetTy`.
    /// Panics if the parenthesized arguments have an incorrect form (this shouldn't happen).
    pub fn paren_sugar_inputs_output(&self) -> Option<(&[Ty<'hir>], &Ty<'hir>)> {
        if self.parenthesized != GenericArgsParentheses::ParenSugar {
            return None;
        }

        let inputs = self
            .args
            .iter()
            .find_map(|arg| {
                let GenericArg::Type(ty) = arg else { return None };
                let TyKind::Tup(tys) = &ty.kind else { return None };
                Some(tys)
            })
            .unwrap();

        Some((inputs, self.paren_sugar_output_inner()))
    }

    /// Obtain the output type if the generic arguments are parenthesized.
    ///
    /// Returns the `RetTy` in `Trait(Ty0, Ty1, ...) -> RetTy`.
    /// Panics if the parenthesized arguments have an incorrect form (this shouldn't happen).
    pub fn paren_sugar_output(&self) -> Option<&Ty<'hir>> {
        (self.parenthesized == GenericArgsParentheses::ParenSugar)
            .then(|| self.paren_sugar_output_inner())
    }

    fn paren_sugar_output_inner(&self) -> &Ty<'hir> {
        let [constraint] = self.constraints.try_into().unwrap();
        debug_assert_eq!(constraint.ident.name, sym::Output);
        constraint.ty().unwrap()
    }

    pub fn has_err(&self) -> Option<ErrorGuaranteed> {
        self.args
            .iter()
            .find_map(|arg| {
                let GenericArg::Type(ty) = arg else { return None };
                let TyKind::Err(guar) = ty.kind else { return None };
                Some(guar)
            })
            .or_else(|| {
                self.constraints.iter().find_map(|constraint| {
                    let TyKind::Err(guar) = constraint.ty()?.kind else { return None };
                    Some(guar)
                })
            })
    }

    #[inline]
    pub fn num_lifetime_params(&self) -> usize {
        self.args.iter().filter(|arg| matches!(arg, GenericArg::Lifetime(_))).count()
    }

    #[inline]
    pub fn has_lifetime_params(&self) -> bool {
        self.args.iter().any(|arg| matches!(arg, GenericArg::Lifetime(_)))
    }

    #[inline]
    /// This function returns the number of type and const generic params.
    /// It should only be used for diagnostics.
    pub fn num_generic_params(&self) -> usize {
        self.args.iter().filter(|arg| !matches!(arg, GenericArg::Lifetime(_))).count()
    }

    /// The span encompassing the arguments and constraints[^1] inside the surrounding brackets.
    ///
    /// Returns `None` if the span is empty (i.e., no brackets) or dummy.
    ///
    /// [^1]: Unless of the form `-> Ty` (see [`GenericArgsParentheses`]).
    pub fn span(&self) -> Option<Span> {
        let span_ext = self.span_ext()?;
        Some(span_ext.with_lo(span_ext.lo() + BytePos(1)).with_hi(span_ext.hi() - BytePos(1)))
    }

    /// Returns span encompassing arguments and their surrounding `<>` or `()`
    pub fn span_ext(&self) -> Option<Span> {
        Some(self.span_ext).filter(|span| !span.is_empty())
    }

    pub fn is_empty(&self) -> bool {
        self.args.is_empty()
    }
}

#[derive(Copy, Clone, PartialEq, Eq, Debug, HashStable_Generic)]
pub enum GenericArgsParentheses {
    No,
    /// Bounds for `feature(return_type_notation)`, like `T: Trait<method(..): Send>`,
    /// where the args are explicitly elided with `..`
    ReturnTypeNotation,
    /// parenthesized function-family traits, like `T: Fn(u32) -> i32`
    ParenSugar,
}

/// The modifiers on a trait bound.
#[derive(Copy, Clone, PartialEq, Eq, Hash, Debug, HashStable_Generic)]
pub struct TraitBoundModifiers {
    pub constness: BoundConstness,
    pub polarity: BoundPolarity,
}

impl TraitBoundModifiers {
    pub const NONE: Self =
        TraitBoundModifiers { constness: BoundConstness::Never, polarity: BoundPolarity::Positive };
}

#[derive(Clone, Copy, Debug, HashStable_Generic)]
pub enum GenericBound<'hir> {
    Trait(PolyTraitRef<'hir>),
    Outlives(&'hir Lifetime),
    Use(&'hir [PreciseCapturingArg<'hir>], Span),
}

impl GenericBound<'_> {
    pub fn trait_ref(&self) -> Option<&TraitRef<'_>> {
        match self {
            GenericBound::Trait(data) => Some(&data.trait_ref),
            _ => None,
        }
    }

    pub fn span(&self) -> Span {
        match self {
            GenericBound::Trait(t, ..) => t.span,
            GenericBound::Outlives(l) => l.ident.span,
            GenericBound::Use(_, span) => *span,
        }
    }
}

pub type GenericBounds<'hir> = &'hir [GenericBound<'hir>];

#[derive(Copy, Clone, PartialEq, Eq, PartialOrd, Ord, Hash, HashStable_Generic, Debug)]
pub enum MissingLifetimeKind {
    /// An explicit `'_`.
    Underscore,
    /// An elided lifetime `&' ty`.
    Ampersand,
    /// An elided lifetime in brackets with written brackets.
    Comma,
    /// An elided lifetime with elided brackets.
    Brackets,
}

#[derive(Copy, Clone, Debug, HashStable_Generic)]
pub enum LifetimeParamKind {
    // Indicates that the lifetime definition was explicitly declared (e.g., in
    // `fn foo<'a>(x: &'a u8) -> &'a u8 { x }`).
    Explicit,

    // Indication that the lifetime was elided (e.g., in both cases in
    // `fn foo(x: &u8) -> &'_ u8 { x }`).
    Elided(MissingLifetimeKind),

    // Indication that the lifetime name was somehow in error.
    Error,
}

#[derive(Debug, Clone, Copy, HashStable_Generic)]
pub enum GenericParamKind<'hir> {
    /// A lifetime definition (e.g., `'a: 'b + 'c + 'd`).
    Lifetime {
        kind: LifetimeParamKind,
    },
    Type {
        default: Option<&'hir Ty<'hir>>,
        synthetic: bool,
    },
    Const {
        ty: &'hir Ty<'hir>,
        /// Optional default value for the const generic param
        default: Option<&'hir ConstArg<'hir>>,
        synthetic: bool,
    },
}

#[derive(Debug, Clone, Copy, HashStable_Generic)]
pub struct GenericParam<'hir> {
    #[stable_hasher(ignore)]
    pub hir_id: HirId,
    pub def_id: LocalDefId,
    pub name: ParamName,
    pub span: Span,
    pub pure_wrt_drop: bool,
    pub kind: GenericParamKind<'hir>,
    pub colon_span: Option<Span>,
    pub source: GenericParamSource,
}

impl<'hir> GenericParam<'hir> {
    /// Synthetic type-parameters are inserted after normal ones.
    /// In order for normal parameters to be able to refer to synthetic ones,
    /// scans them first.
    pub fn is_impl_trait(&self) -> bool {
        matches!(self.kind, GenericParamKind::Type { synthetic: true, .. })
    }

    /// This can happen for `async fn`, e.g. `async fn f<'_>(&'_ self)`.
    ///
    /// See `lifetime_to_generic_param` in `rustc_ast_lowering` for more information.
    pub fn is_elided_lifetime(&self) -> bool {
        matches!(self.kind, GenericParamKind::Lifetime { kind: LifetimeParamKind::Elided(_) })
    }
}

/// Records where the generic parameter originated from.
///
/// This can either be from an item's generics, in which case it's typically
/// early-bound (but can be a late-bound lifetime in functions, for example),
/// or from a `for<...>` binder, in which case it's late-bound (and notably,
/// does not show up in the parent item's generics).
#[derive(Debug, Clone, Copy, HashStable_Generic)]
pub enum GenericParamSource {
    // Early or late-bound parameters defined on an item
    Generics,
    // Late-bound parameters defined via a `for<...>`
    Binder,
}

#[derive(Default)]
pub struct GenericParamCount {
    pub lifetimes: usize,
    pub types: usize,
    pub consts: usize,
    pub infer: usize,
}

/// Represents lifetimes and type parameters attached to a declaration
/// of a function, enum, trait, etc.
#[derive(Debug, Clone, Copy, HashStable_Generic)]
pub struct Generics<'hir> {
    pub params: &'hir [GenericParam<'hir>],
    pub predicates: &'hir [WherePredicate<'hir>],
    pub has_where_clause_predicates: bool,
    pub where_clause_span: Span,
    pub span: Span,
}

impl<'hir> Generics<'hir> {
    pub const fn empty() -> &'hir Generics<'hir> {
        const NOPE: Generics<'_> = Generics {
            params: &[],
            predicates: &[],
            has_where_clause_predicates: false,
            where_clause_span: DUMMY_SP,
            span: DUMMY_SP,
        };
        &NOPE
    }

    pub fn get_named(&self, name: Symbol) -> Option<&GenericParam<'hir>> {
        self.params.iter().find(|&param| name == param.name.ident().name)
    }

    /// If there are generic parameters, return where to introduce a new one.
    pub fn span_for_lifetime_suggestion(&self) -> Option<Span> {
        if let Some(first) = self.params.first()
            && self.span.contains(first.span)
        {
            // `fn foo<A>(t: impl Trait)`
            //         ^ suggest `'a, ` here
            Some(first.span.shrink_to_lo())
        } else {
            None
        }
    }

    /// If there are generic parameters, return where to introduce a new one.
    pub fn span_for_param_suggestion(&self) -> Option<Span> {
        self.params.iter().any(|p| self.span.contains(p.span)).then(|| {
            // `fn foo<A>(t: impl Trait)`
            //          ^ suggest `, T: Trait` here
            self.span.with_lo(self.span.hi() - BytePos(1)).shrink_to_lo()
        })
    }

    /// `Span` where further predicates would be suggested, accounting for trailing commas, like
    ///  in `fn foo<T>(t: T) where T: Foo,` so we don't suggest two trailing commas.
    pub fn tail_span_for_predicate_suggestion(&self) -> Span {
        let end = self.where_clause_span.shrink_to_hi();
        if self.has_where_clause_predicates {
            self.predicates
                .iter()
                .rfind(|&p| p.kind.in_where_clause())
                .map_or(end, |p| p.span)
                .shrink_to_hi()
                .to(end)
        } else {
            end
        }
    }

    pub fn add_where_or_trailing_comma(&self) -> &'static str {
        if self.has_where_clause_predicates {
            ","
        } else if self.where_clause_span.is_empty() {
            " where"
        } else {
            // No where clause predicates, but we have `where` token
            ""
        }
    }

    pub fn bounds_for_param(
        &self,
        param_def_id: LocalDefId,
    ) -> impl Iterator<Item = &WhereBoundPredicate<'hir>> {
        self.predicates.iter().filter_map(move |pred| match pred.kind {
            WherePredicateKind::BoundPredicate(bp)
                if bp.is_param_bound(param_def_id.to_def_id()) =>
            {
                Some(bp)
            }
            _ => None,
        })
    }

    pub fn outlives_for_param(
        &self,
        param_def_id: LocalDefId,
    ) -> impl Iterator<Item = &WhereRegionPredicate<'_>> {
        self.predicates.iter().filter_map(move |pred| match pred.kind {
            WherePredicateKind::RegionPredicate(rp) if rp.is_param_bound(param_def_id) => Some(rp),
            _ => None,
        })
    }

    /// Returns a suggestable empty span right after the "final" bound of the generic parameter.
    ///
    /// If that bound needs to be wrapped in parentheses to avoid ambiguity with
    /// subsequent bounds, it also returns an empty span for an open parenthesis
    /// as the second component.
    ///
    /// E.g., adding `+ 'static` after `Fn() -> dyn Future<Output = ()>` or
    /// `Fn() -> &'static dyn Debug` requires parentheses:
    /// `Fn() -> (dyn Future<Output = ()>) + 'static` and
    /// `Fn() -> &'static (dyn Debug) + 'static`, respectively.
    pub fn bounds_span_for_suggestions(
        &self,
        param_def_id: LocalDefId,
    ) -> Option<(Span, Option<Span>)> {
        self.bounds_for_param(param_def_id).flat_map(|bp| bp.bounds.iter().rev()).find_map(
            |bound| {
                let span_for_parentheses = if let Some(trait_ref) = bound.trait_ref()
                    && let [.., segment] = trait_ref.path.segments
                    && let Some(ret_ty) = segment.args().paren_sugar_output()
                    && let ret_ty = ret_ty.peel_refs()
                    && let TyKind::TraitObject(
                        _,
                        _,
                        TraitObjectSyntax::Dyn | TraitObjectSyntax::DynStar,
                    ) = ret_ty.kind
                    && ret_ty.span.can_be_used_for_suggestions()
                {
                    Some(ret_ty.span)
                } else {
                    None
                };

                span_for_parentheses.map_or_else(
                    || {
                        // We include bounds that come from a `#[derive(_)]` but point at the user's code,
                        // as we use this method to get a span appropriate for suggestions.
                        let bs = bound.span();
                        bs.can_be_used_for_suggestions().then(|| (bs.shrink_to_hi(), None))
                    },
                    |span| Some((span.shrink_to_hi(), Some(span.shrink_to_lo()))),
                )
            },
        )
    }

    pub fn span_for_predicate_removal(&self, pos: usize) -> Span {
        let predicate = &self.predicates[pos];
        let span = predicate.span;

        if !predicate.kind.in_where_clause() {
            // <T: ?Sized, U>
            //   ^^^^^^^^
            return span;
        }

        // We need to find out which comma to remove.
        if pos < self.predicates.len() - 1 {
            let next_pred = &self.predicates[pos + 1];
            if next_pred.kind.in_where_clause() {
                // where T: ?Sized, Foo: Bar,
                //       ^^^^^^^^^^^
                return span.until(next_pred.span);
            }
        }

        if pos > 0 {
            let prev_pred = &self.predicates[pos - 1];
            if prev_pred.kind.in_where_clause() {
                // where Foo: Bar, T: ?Sized,
                //               ^^^^^^^^^^^
                return prev_pred.span.shrink_to_hi().to(span);
            }
        }

        // This is the only predicate in the where clause.
        // where T: ?Sized
        // ^^^^^^^^^^^^^^^
        self.where_clause_span
    }

    pub fn span_for_bound_removal(&self, predicate_pos: usize, bound_pos: usize) -> Span {
        let predicate = &self.predicates[predicate_pos];
        let bounds = predicate.kind.bounds();

        if bounds.len() == 1 {
            return self.span_for_predicate_removal(predicate_pos);
        }

        let bound_span = bounds[bound_pos].span();
        if bound_pos < bounds.len() - 1 {
            // If there's another bound after the current bound
            // include the following '+' e.g.:
            //
            //  `T: Foo + CurrentBound + Bar`
            //            ^^^^^^^^^^^^^^^
            bound_span.to(bounds[bound_pos + 1].span().shrink_to_lo())
        } else {
            // If the current bound is the last bound
            // include the preceding '+' E.g.:
            //
            //  `T: Foo + Bar + CurrentBound`
            //               ^^^^^^^^^^^^^^^
            bound_span.with_lo(bounds[bound_pos - 1].span().hi())
        }
    }
}

/// A single predicate in a where-clause.
#[derive(Debug, Clone, Copy, HashStable_Generic)]
pub struct WherePredicate<'hir> {
    #[stable_hasher(ignore)]
    pub hir_id: HirId,
    pub span: Span,
    pub kind: &'hir WherePredicateKind<'hir>,
}

/// The kind of a single predicate in a where-clause.
#[derive(Debug, Clone, Copy, HashStable_Generic)]
pub enum WherePredicateKind<'hir> {
    /// A type bound (e.g., `for<'c> Foo: Send + Clone + 'c`).
    BoundPredicate(WhereBoundPredicate<'hir>),
    /// A lifetime predicate (e.g., `'a: 'b + 'c`).
    RegionPredicate(WhereRegionPredicate<'hir>),
    /// An equality predicate (unsupported).
    EqPredicate(WhereEqPredicate<'hir>),
}

impl<'hir> WherePredicateKind<'hir> {
    pub fn in_where_clause(&self) -> bool {
        match self {
            WherePredicateKind::BoundPredicate(p) => p.origin == PredicateOrigin::WhereClause,
            WherePredicateKind::RegionPredicate(p) => p.in_where_clause,
            WherePredicateKind::EqPredicate(_) => false,
        }
    }

    pub fn bounds(&self) -> GenericBounds<'hir> {
        match self {
            WherePredicateKind::BoundPredicate(p) => p.bounds,
            WherePredicateKind::RegionPredicate(p) => p.bounds,
            WherePredicateKind::EqPredicate(_) => &[],
        }
    }
}

#[derive(Copy, Clone, Debug, HashStable_Generic, PartialEq, Eq)]
pub enum PredicateOrigin {
    WhereClause,
    GenericParam,
    ImplTrait,
}

/// A type bound (e.g., `for<'c> Foo: Send + Clone + 'c`).
#[derive(Debug, Clone, Copy, HashStable_Generic)]
pub struct WhereBoundPredicate<'hir> {
    /// Origin of the predicate.
    pub origin: PredicateOrigin,
    /// Any generics from a `for` binding.
    pub bound_generic_params: &'hir [GenericParam<'hir>],
    /// The type being bounded.
    pub bounded_ty: &'hir Ty<'hir>,
    /// Trait and lifetime bounds (e.g., `Clone + Send + 'static`).
    pub bounds: GenericBounds<'hir>,
}

impl<'hir> WhereBoundPredicate<'hir> {
    /// Returns `true` if `param_def_id` matches the `bounded_ty` of this predicate.
    pub fn is_param_bound(&self, param_def_id: DefId) -> bool {
        self.bounded_ty.as_generic_param().is_some_and(|(def_id, _)| def_id == param_def_id)
    }
}

/// A lifetime predicate (e.g., `'a: 'b + 'c`).
#[derive(Debug, Clone, Copy, HashStable_Generic)]
pub struct WhereRegionPredicate<'hir> {
    pub in_where_clause: bool,
    pub lifetime: &'hir Lifetime,
    pub bounds: GenericBounds<'hir>,
}

impl<'hir> WhereRegionPredicate<'hir> {
    /// Returns `true` if `param_def_id` matches the `lifetime` of this predicate.
    fn is_param_bound(&self, param_def_id: LocalDefId) -> bool {
        self.lifetime.res == LifetimeName::Param(param_def_id)
    }
}

/// An equality predicate (e.g., `T = int`); currently unsupported.
#[derive(Debug, Clone, Copy, HashStable_Generic)]
pub struct WhereEqPredicate<'hir> {
    pub lhs_ty: &'hir Ty<'hir>,
    pub rhs_ty: &'hir Ty<'hir>,
}

/// HIR node coupled with its parent's id in the same HIR owner.
///
/// The parent is trash when the node is a HIR owner.
#[derive(Clone, Copy, Debug)]
pub struct ParentedNode<'tcx> {
    pub parent: ItemLocalId,
    pub node: Node<'tcx>,
}

/// Arguments passed to an attribute macro.
#[derive(Clone, Debug, HashStable_Generic, Encodable, Decodable)]
pub enum AttrArgs {
    /// No arguments: `#[attr]`.
    Empty,
    /// Delimited arguments: `#[attr()/[]/{}]`.
    Delimited(DelimArgs),
    /// Arguments of a key-value attribute: `#[attr = "value"]`.
    Eq {
        /// Span of the `=` token.
        eq_span: Span,
        /// The "value".
        expr: MetaItemLit,
    },
}

#[derive(Clone, Debug, Encodable, Decodable)]
pub enum AttrKind {
    /// A normal attribute.
    Normal(Box<AttrItem>),

    /// A doc comment (e.g. `/// ...`, `//! ...`, `/** ... */`, `/*! ... */`).
    /// Doc attributes (e.g. `#[doc="..."]`) are represented with the `Normal`
    /// variant (which is much less compact and thus more expensive).
    DocComment(CommentKind, Symbol),
}

#[derive(Clone, Debug, HashStable_Generic, Encodable, Decodable)]
pub struct AttrPath {
    pub segments: Box<[Ident]>,
    pub span: Span,
}

#[derive(Clone, Debug, HashStable_Generic, Encodable, Decodable)]
pub struct AttrItem {
    pub unsafety: Safety,
    // Not lowered to hir::Path because we have no NodeId to resolve to.
    pub path: AttrPath,
    pub args: AttrArgs,
}

#[derive(Clone, Debug, Encodable, Decodable)]
pub struct Attribute {
    pub kind: AttrKind,
    pub id: AttrId,
    /// Denotes if the attribute decorates the following construct (outer)
    /// or the construct this attribute is contained within (inner).
    pub style: AttrStyle,
    pub span: Span,
}

impl Attribute {
    pub fn get_normal_item(&self) -> &AttrItem {
        match &self.kind {
            AttrKind::Normal(normal) => &normal,
            AttrKind::DocComment(..) => panic!("unexpected doc comment"),
        }
    }

    pub fn unwrap_normal_item(self) -> AttrItem {
        match self.kind {
            AttrKind::Normal(normal) => *normal,
            AttrKind::DocComment(..) => panic!("unexpected doc comment"),
        }
    }

    pub fn value_lit(&self) -> Option<&MetaItemLit> {
        match &self.kind {
            AttrKind::Normal(n) => match n.as_ref() {
                AttrItem { args: AttrArgs::Eq { expr, .. }, .. } => Some(expr),
                _ => None,
            },
            _ => None,
        }
    }
}

impl AttributeExt for Attribute {
    fn id(&self) -> AttrId {
        self.id
    }

    fn meta_item_list(&self) -> Option<ThinVec<ast::MetaItemInner>> {
        match &self.kind {
            AttrKind::Normal(n) => match n.as_ref() {
                AttrItem { args: AttrArgs::Delimited(d), .. } => {
                    ast::MetaItemKind::list_from_tokens(d.tokens.clone())
                }
                _ => None,
            },
            _ => None,
        }
    }

    fn value_str(&self) -> Option<Symbol> {
        self.value_lit().and_then(|x| x.value_str())
    }

    fn value_span(&self) -> Option<Span> {
        self.value_lit().map(|i| i.span)
    }

    /// For a single-segment attribute, returns its name; otherwise, returns `None`.
    fn ident(&self) -> Option<Ident> {
        match &self.kind {
            AttrKind::Normal(n) => {
                if let [ident] = n.path.segments.as_ref() {
                    Some(*ident)
                } else {
                    None
                }
            }
            AttrKind::DocComment(..) => None,
        }
    }

    fn path_matches(&self, name: &[Symbol]) -> bool {
        match &self.kind {
            AttrKind::Normal(n) => {
                n.path.segments.len() == name.len()
                    && n.path.segments.iter().zip(name).all(|(s, n)| s.name == *n)
            }
            AttrKind::DocComment(..) => false,
        }
    }

    fn is_doc_comment(&self) -> bool {
        matches!(self.kind, AttrKind::DocComment(..))
    }

    fn span(&self) -> Span {
        self.span
    }

    fn is_word(&self) -> bool {
        match &self.kind {
            AttrKind::Normal(n) => {
                matches!(n.args, AttrArgs::Empty)
            }
            AttrKind::DocComment(..) => false,
        }
    }

    fn ident_path(&self) -> Option<SmallVec<[Ident; 1]>> {
        match &self.kind {
            AttrKind::Normal(n) => Some(n.path.segments.iter().copied().collect()),
            AttrKind::DocComment(..) => None,
        }
    }

    fn doc_str(&self) -> Option<Symbol> {
        match &self.kind {
            AttrKind::DocComment(.., data) => Some(*data),
            AttrKind::Normal(_) if self.has_name(sym::doc) => self.value_str(),
            _ => None,
        }
    }
    fn doc_str_and_comment_kind(&self) -> Option<(Symbol, CommentKind)> {
        match &self.kind {
            AttrKind::DocComment(kind, data) => Some((*data, *kind)),
            AttrKind::Normal(_) if self.name_or_empty() == sym::doc => {
                self.value_str().map(|s| (s, CommentKind::Line))
            }
            _ => None,
        }
    }

    fn style(&self) -> AttrStyle {
        self.style
    }
}

// FIXME(fn_delegation): use function delegation instead of manually forwarding
impl Attribute {
    pub fn id(&self) -> AttrId {
        AttributeExt::id(self)
    }

    pub fn name_or_empty(&self) -> Symbol {
        AttributeExt::name_or_empty(self)
    }

    pub fn meta_item_list(&self) -> Option<ThinVec<MetaItemInner>> {
        AttributeExt::meta_item_list(self)
    }

    pub fn value_str(&self) -> Option<Symbol> {
        AttributeExt::value_str(self)
    }

    pub fn value_span(&self) -> Option<Span> {
        AttributeExt::value_span(self)
    }

    pub fn ident(&self) -> Option<Ident> {
        AttributeExt::ident(self)
    }

    pub fn path_matches(&self, name: &[Symbol]) -> bool {
        AttributeExt::path_matches(self, name)
    }

    pub fn is_doc_comment(&self) -> bool {
        AttributeExt::is_doc_comment(self)
    }

    #[inline]
    pub fn has_name(&self, name: Symbol) -> bool {
        AttributeExt::has_name(self, name)
    }

    pub fn span(&self) -> Span {
        AttributeExt::span(self)
    }

    pub fn is_word(&self) -> bool {
        AttributeExt::is_word(self)
    }

    pub fn path(&self) -> SmallVec<[Symbol; 1]> {
        AttributeExt::path(self)
    }

    pub fn ident_path(&self) -> Option<SmallVec<[Ident; 1]>> {
        AttributeExt::ident_path(self)
    }

    pub fn doc_str(&self) -> Option<Symbol> {
        AttributeExt::doc_str(self)
    }

    pub fn is_proc_macro_attr(&self) -> bool {
        AttributeExt::is_proc_macro_attr(self)
    }

    pub fn doc_str_and_comment_kind(&self) -> Option<(Symbol, CommentKind)> {
        AttributeExt::doc_str_and_comment_kind(self)
    }

    pub fn style(&self) -> AttrStyle {
        AttributeExt::style(self)
    }
}

/// Attributes owned by a HIR owner.
#[derive(Debug)]
pub struct AttributeMap<'tcx> {
    pub map: SortedMap<ItemLocalId, &'tcx [Attribute]>,
    // Only present when the crate hash is needed.
    pub opt_hash: Option<Fingerprint>,
}

impl<'tcx> AttributeMap<'tcx> {
    pub const EMPTY: &'static AttributeMap<'static> =
        &AttributeMap { map: SortedMap::new(), opt_hash: Some(Fingerprint::ZERO) };

    #[inline]
    pub fn get(&self, id: ItemLocalId) -> &'tcx [Attribute] {
        self.map.get(&id).copied().unwrap_or(&[])
    }
}

/// Map of all HIR nodes inside the current owner.
/// These nodes are mapped by `ItemLocalId` alongside the index of their parent node.
/// The HIR tree, including bodies, is pre-hashed.
pub struct OwnerNodes<'tcx> {
    /// Pre-computed hash of the full HIR. Used in the crate hash. Only present
    /// when incr. comp. is enabled.
    pub opt_hash_including_bodies: Option<Fingerprint>,
    /// Full HIR for the current owner.
    // The zeroth node's parent should never be accessed: the owner's parent is computed by the
    // hir_owner_parent query. It is set to `ItemLocalId::INVALID` to force an ICE if accidentally
    // used.
    pub nodes: IndexVec<ItemLocalId, ParentedNode<'tcx>>,
    /// Content of local bodies.
    pub bodies: SortedMap<ItemLocalId, &'tcx Body<'tcx>>,
}

impl<'tcx> OwnerNodes<'tcx> {
    pub fn node(&self) -> OwnerNode<'tcx> {
        // Indexing must ensure it is an OwnerNode.
        self.nodes[ItemLocalId::ZERO].node.as_owner().unwrap()
    }
}

impl fmt::Debug for OwnerNodes<'_> {
    fn fmt(&self, f: &mut fmt::Formatter<'_>) -> fmt::Result {
        f.debug_struct("OwnerNodes")
            // Do not print all the pointers to all the nodes, as it would be unreadable.
            .field("node", &self.nodes[ItemLocalId::ZERO])
            .field(
                "parents",
                &self
                    .nodes
                    .iter_enumerated()
                    .map(|(id, parented_node)| {
                        debug_fn(move |f| write!(f, "({id:?}, {:?})", parented_node.parent))
                    })
                    .collect::<Vec<_>>(),
            )
            .field("bodies", &self.bodies)
            .field("opt_hash_including_bodies", &self.opt_hash_including_bodies)
            .finish()
    }
}

/// Full information resulting from lowering an AST node.
#[derive(Debug, HashStable_Generic)]
pub struct OwnerInfo<'hir> {
    /// Contents of the HIR.
    pub nodes: OwnerNodes<'hir>,
    /// Map from each nested owner to its parent's local id.
    pub parenting: LocalDefIdMap<ItemLocalId>,
    /// Collected attributes of the HIR nodes.
    pub attrs: AttributeMap<'hir>,
    /// Map indicating what traits are in scope for places where this
    /// is relevant; generated by resolve.
    pub trait_map: ItemLocalMap<Box<[TraitCandidate]>>,
}

impl<'tcx> OwnerInfo<'tcx> {
    #[inline]
    pub fn node(&self) -> OwnerNode<'tcx> {
        self.nodes.node()
    }
}

#[derive(Copy, Clone, Debug, HashStable_Generic)]
pub enum MaybeOwner<'tcx> {
    Owner(&'tcx OwnerInfo<'tcx>),
    NonOwner(HirId),
    /// Used as a placeholder for unused LocalDefId.
    Phantom,
}

impl<'tcx> MaybeOwner<'tcx> {
    pub fn as_owner(self) -> Option<&'tcx OwnerInfo<'tcx>> {
        match self {
            MaybeOwner::Owner(i) => Some(i),
            MaybeOwner::NonOwner(_) | MaybeOwner::Phantom => None,
        }
    }

    pub fn unwrap(self) -> &'tcx OwnerInfo<'tcx> {
        self.as_owner().unwrap_or_else(|| panic!("Not a HIR owner"))
    }
}

/// The top-level data structure that stores the entire contents of
/// the crate currently being compiled.
///
/// For more details, see the [rustc dev guide].
///
/// [rustc dev guide]: https://rustc-dev-guide.rust-lang.org/hir.html
#[derive(Debug)]
pub struct Crate<'hir> {
    pub owners: IndexVec<LocalDefId, MaybeOwner<'hir>>,
    // Only present when incr. comp. is enabled.
    pub opt_hir_hash: Option<Fingerprint>,
}

#[derive(Debug, Clone, Copy, HashStable_Generic)]
pub struct Closure<'hir> {
    pub def_id: LocalDefId,
    pub binder: ClosureBinder,
    pub constness: Constness,
    pub capture_clause: CaptureBy,
    pub bound_generic_params: &'hir [GenericParam<'hir>],
    pub fn_decl: &'hir FnDecl<'hir>,
    pub body: BodyId,
    /// The span of the declaration block: 'move |...| -> ...'
    pub fn_decl_span: Span,
    /// The span of the argument block `|...|`
    pub fn_arg_span: Option<Span>,
    pub kind: ClosureKind,
}

#[derive(Clone, PartialEq, Eq, Debug, Copy, Hash, HashStable_Generic, Encodable, Decodable)]
pub enum ClosureKind {
    /// This is a plain closure expression.
    Closure,
    /// This is a coroutine expression -- i.e. a closure expression in which
    /// we've found a `yield`. These can arise either from "plain" coroutine
    ///  usage (e.g. `let x = || { yield (); }`) or from a desugared expression
    /// (e.g. `async` and `gen` blocks).
    Coroutine(CoroutineKind),
    /// This is a coroutine-closure, which is a special sugared closure that
    /// returns one of the sugared coroutine (`async`/`gen`/`async gen`). It
    /// additionally allows capturing the coroutine's upvars by ref, and therefore
    /// needs to be specially treated during analysis and borrowck.
    CoroutineClosure(CoroutineDesugaring),
}

/// A block of statements `{ .. }`, which may have a label (in this case the
/// `targeted_by_break` field will be `true`) and may be `unsafe` by means of
/// the `rules` being anything but `DefaultBlock`.
#[derive(Debug, Clone, Copy, HashStable_Generic)]
pub struct Block<'hir> {
    /// Statements in a block.
    pub stmts: &'hir [Stmt<'hir>],
    /// An expression at the end of the block
    /// without a semicolon, if any.
    pub expr: Option<&'hir Expr<'hir>>,
    #[stable_hasher(ignore)]
    pub hir_id: HirId,
    /// Distinguishes between `unsafe { ... }` and `{ ... }`.
    pub rules: BlockCheckMode,
    /// The span includes the curly braces `{` and `}` around the block.
    pub span: Span,
    /// If true, then there may exist `break 'a` values that aim to
    /// break out of this block early.
    /// Used by `'label: {}` blocks and by `try {}` blocks.
    pub targeted_by_break: bool,
}

impl<'hir> Block<'hir> {
    pub fn innermost_block(&self) -> &Block<'hir> {
        let mut block = self;
        while let Some(Expr { kind: ExprKind::Block(inner_block, _), .. }) = block.expr {
            block = inner_block;
        }
        block
    }
}

#[derive(Debug, Clone, Copy, HashStable_Generic)]
pub struct Pat<'hir> {
    #[stable_hasher(ignore)]
    pub hir_id: HirId,
    pub kind: PatKind<'hir>,
    pub span: Span,
    /// Whether to use default binding modes.
    /// At present, this is false only for destructuring assignment.
    pub default_binding_modes: bool,
}

impl<'hir> Pat<'hir> {
    fn walk_short_(&self, it: &mut impl FnMut(&Pat<'hir>) -> bool) -> bool {
        if !it(self) {
            return false;
        }

        use PatKind::*;
        match self.kind {
            Wild | Never | Expr(_) | Range(..) | Binding(.., None) | Path(_) | Err(_) => true,
            Box(s) | Deref(s) | Ref(s, _) | Binding(.., Some(s)) | Guard(s, _) => s.walk_short_(it),
            Struct(_, fields, _) => fields.iter().all(|field| field.pat.walk_short_(it)),
            TupleStruct(_, s, _) | Tuple(s, _) | Or(s) => s.iter().all(|p| p.walk_short_(it)),
            Slice(before, slice, after) => {
                before.iter().chain(slice).chain(after.iter()).all(|p| p.walk_short_(it))
            }
        }
    }

    /// Walk the pattern in left-to-right order,
    /// short circuiting (with `.all(..)`) if `false` is returned.
    ///
    /// Note that when visiting e.g. `Tuple(ps)`,
    /// if visiting `ps[0]` returns `false`,
    /// then `ps[1]` will not be visited.
    pub fn walk_short(&self, mut it: impl FnMut(&Pat<'hir>) -> bool) -> bool {
        self.walk_short_(&mut it)
    }

    fn walk_(&self, it: &mut impl FnMut(&Pat<'hir>) -> bool) {
        if !it(self) {
            return;
        }

        use PatKind::*;
        match self.kind {
            Wild | Never | Expr(_) | Range(..) | Binding(.., None) | Path(_) | Err(_) => {}
            Box(s) | Deref(s) | Ref(s, _) | Binding(.., Some(s)) | Guard(s, _) => s.walk_(it),
            Struct(_, fields, _) => fields.iter().for_each(|field| field.pat.walk_(it)),
            TupleStruct(_, s, _) | Tuple(s, _) | Or(s) => s.iter().for_each(|p| p.walk_(it)),
            Slice(before, slice, after) => {
                before.iter().chain(slice).chain(after.iter()).for_each(|p| p.walk_(it))
            }
        }
    }

    /// Walk the pattern in left-to-right order.
    ///
    /// If `it(pat)` returns `false`, the children are not visited.
    pub fn walk(&self, mut it: impl FnMut(&Pat<'hir>) -> bool) {
        self.walk_(&mut it)
    }

    /// Walk the pattern in left-to-right order.
    ///
    /// If you always want to recurse, prefer this method over `walk`.
    pub fn walk_always(&self, mut it: impl FnMut(&Pat<'_>)) {
        self.walk(|p| {
            it(p);
            true
        })
    }

    /// Whether this a never pattern.
    pub fn is_never_pattern(&self) -> bool {
        let mut is_never_pattern = false;
        self.walk(|pat| match &pat.kind {
            PatKind::Never => {
                is_never_pattern = true;
                false
            }
            PatKind::Or(s) => {
                is_never_pattern = s.iter().all(|p| p.is_never_pattern());
                false
            }
            _ => true,
        });
        is_never_pattern
    }
}

/// A single field in a struct pattern.
///
/// Patterns like the fields of Foo `{ x, ref y, ref mut z }`
/// are treated the same as` x: x, y: ref y, z: ref mut z`,
/// except `is_shorthand` is true.
#[derive(Debug, Clone, Copy, HashStable_Generic)]
pub struct PatField<'hir> {
    #[stable_hasher(ignore)]
    pub hir_id: HirId,
    /// The identifier for the field.
    pub ident: Ident,
    /// The pattern the field is destructured to.
    pub pat: &'hir Pat<'hir>,
    pub is_shorthand: bool,
    pub span: Span,
}

#[derive(Copy, Clone, PartialEq, Debug, HashStable_Generic)]
pub enum RangeEnd {
    Included,
    Excluded,
}

impl fmt::Display for RangeEnd {
    fn fmt(&self, f: &mut fmt::Formatter<'_>) -> fmt::Result {
        f.write_str(match self {
            RangeEnd::Included => "..=",
            RangeEnd::Excluded => "..",
        })
    }
}

// Equivalent to `Option<usize>`. That type takes up 16 bytes on 64-bit, but
// this type only takes up 4 bytes, at the cost of being restricted to a
// maximum value of `u32::MAX - 1`. In practice, this is more than enough.
#[derive(Clone, Copy, PartialEq, Eq, Hash, HashStable_Generic)]
pub struct DotDotPos(u32);

impl DotDotPos {
    /// Panics if n >= u32::MAX.
    pub fn new(n: Option<usize>) -> Self {
        match n {
            Some(n) => {
                assert!(n < u32::MAX as usize);
                Self(n as u32)
            }
            None => Self(u32::MAX),
        }
    }

    pub fn as_opt_usize(&self) -> Option<usize> {
        if self.0 == u32::MAX { None } else { Some(self.0 as usize) }
    }
}

impl fmt::Debug for DotDotPos {
    fn fmt(&self, f: &mut fmt::Formatter<'_>) -> fmt::Result {
        self.as_opt_usize().fmt(f)
    }
}

#[derive(Debug, Clone, Copy, HashStable_Generic)]
pub struct PatExpr<'hir> {
<<<<<<< HEAD
=======
    #[stable_hasher(ignore)]
>>>>>>> 01706e1a
    pub hir_id: HirId,
    pub span: Span,
    pub kind: PatExprKind<'hir>,
}

#[derive(Debug, Clone, Copy, HashStable_Generic)]
pub enum PatExprKind<'hir> {
    Lit {
        lit: &'hir Lit,
        // FIXME: move this into `Lit` and handle negated literal expressions
        // once instead of matching on unop neg expressions everywhere.
        negated: bool,
    },
    ConstBlock(ConstBlock),
    /// A path pattern for a unit struct/variant or a (maybe-associated) constant.
    Path(QPath<'hir>),
}

#[derive(Debug, Clone, Copy, HashStable_Generic)]
pub enum PatKind<'hir> {
    /// Represents a wildcard pattern (i.e., `_`).
    Wild,

    /// A fresh binding `ref mut binding @ OPT_SUBPATTERN`.
    /// The `HirId` is the canonical ID for the variable being bound,
    /// (e.g., in `Ok(x) | Err(x)`, both `x` use the same canonical ID),
    /// which is the pattern ID of the first `x`.
    Binding(BindingMode, HirId, Ident, Option<&'hir Pat<'hir>>),

    /// A struct or struct variant pattern (e.g., `Variant {x, y, ..}`).
    /// The `bool` is `true` in the presence of a `..`.
    Struct(QPath<'hir>, &'hir [PatField<'hir>], bool),

    /// A tuple struct/variant pattern `Variant(x, y, .., z)`.
    /// If the `..` pattern fragment is present, then `DotDotPos` denotes its position.
    /// `0 <= position <= subpats.len()`
    TupleStruct(QPath<'hir>, &'hir [Pat<'hir>], DotDotPos),

    /// An or-pattern `A | B | C`.
    /// Invariant: `pats.len() >= 2`.
    Or(&'hir [Pat<'hir>]),

    /// A never pattern `!`.
    Never,

    /// A path pattern for a unit struct/variant or a (maybe-associated) constant.
    Path(QPath<'hir>),

    /// A tuple pattern (e.g., `(a, b)`).
    /// If the `..` pattern fragment is present, then `Option<usize>` denotes its position.
    /// `0 <= position <= subpats.len()`
    Tuple(&'hir [Pat<'hir>], DotDotPos),

    /// A `box` pattern.
    Box(&'hir Pat<'hir>),

    /// A `deref` pattern (currently `deref!()` macro-based syntax).
    Deref(&'hir Pat<'hir>),

    /// A reference pattern (e.g., `&mut (a, b)`).
    Ref(&'hir Pat<'hir>, Mutability),

    /// A literal, const block or path.
    Expr(&'hir PatExpr<'hir>),

    /// A guard pattern (e.g., `x if guard(x)`).
    Guard(&'hir Pat<'hir>, &'hir Expr<'hir>),

    /// A range pattern (e.g., `1..=2` or `1..2`).
    Range(Option<&'hir PatExpr<'hir>>, Option<&'hir PatExpr<'hir>>, RangeEnd),

    /// A slice pattern, `[before_0, ..., before_n, (slice, after_0, ..., after_n)?]`.
    ///
    /// Here, `slice` is lowered from the syntax `($binding_mode $ident @)? ..`.
    /// If `slice` exists, then `after` can be non-empty.
    ///
    /// The representation for e.g., `[a, b, .., c, d]` is:
    /// ```ignore (illustrative)
    /// PatKind::Slice([Binding(a), Binding(b)], Some(Wild), [Binding(c), Binding(d)])
    /// ```
    Slice(&'hir [Pat<'hir>], Option<&'hir Pat<'hir>>, &'hir [Pat<'hir>]),

    /// A placeholder for a pattern that wasn't well formed in some way.
    Err(ErrorGuaranteed),
}

/// A statement.
#[derive(Debug, Clone, Copy, HashStable_Generic)]
pub struct Stmt<'hir> {
    #[stable_hasher(ignore)]
    pub hir_id: HirId,
    pub kind: StmtKind<'hir>,
    pub span: Span,
}

/// The contents of a statement.
#[derive(Debug, Clone, Copy, HashStable_Generic)]
pub enum StmtKind<'hir> {
    /// A local (`let`) binding.
    Let(&'hir LetStmt<'hir>),

    /// An item binding.
    Item(ItemId),

    /// An expression without a trailing semi-colon (must have unit type).
    Expr(&'hir Expr<'hir>),

    /// An expression with a trailing semi-colon (may have any type).
    Semi(&'hir Expr<'hir>),
}

/// Represents a `let` statement (i.e., `let <pat>:<ty> = <init>;`).
#[derive(Debug, Clone, Copy, HashStable_Generic)]
pub struct LetStmt<'hir> {
    pub pat: &'hir Pat<'hir>,
    /// Type annotation, if any (otherwise the type will be inferred).
    pub ty: Option<&'hir Ty<'hir>>,
    /// Initializer expression to set the value, if any.
    pub init: Option<&'hir Expr<'hir>>,
    /// Else block for a `let...else` binding.
    pub els: Option<&'hir Block<'hir>>,
    #[stable_hasher(ignore)]
    pub hir_id: HirId,
    pub span: Span,
    /// Can be `ForLoopDesugar` if the `let` statement is part of a `for` loop
    /// desugaring, or `AssignDesugar` if it is the result of a complex
    /// assignment desugaring. Otherwise will be `Normal`.
    pub source: LocalSource,
}

/// Represents a single arm of a `match` expression, e.g.
/// `<pat> (if <guard>) => <body>`.
#[derive(Debug, Clone, Copy, HashStable_Generic)]
pub struct Arm<'hir> {
    #[stable_hasher(ignore)]
    pub hir_id: HirId,
    pub span: Span,
    /// If this pattern and the optional guard matches, then `body` is evaluated.
    pub pat: &'hir Pat<'hir>,
    /// Optional guard clause.
    pub guard: Option<&'hir Expr<'hir>>,
    /// The expression the arm evaluates to if this arm matches.
    pub body: &'hir Expr<'hir>,
}

/// Represents a `let <pat>[: <ty>] = <expr>` expression (not a [`LetStmt`]), occurring in an `if-let`
/// or `let-else`, evaluating to a boolean. Typically the pattern is refutable.
///
/// In an `if let`, imagine it as `if (let <pat> = <expr>) { ... }`; in a let-else, it is part of
/// the desugaring to if-let. Only let-else supports the type annotation at present.
#[derive(Debug, Clone, Copy, HashStable_Generic)]
pub struct LetExpr<'hir> {
    pub span: Span,
    pub pat: &'hir Pat<'hir>,
    pub ty: Option<&'hir Ty<'hir>>,
    pub init: &'hir Expr<'hir>,
    /// `Recovered::Yes` when this let expressions is not in a syntactically valid location.
    /// Used to prevent building MIR in such situations.
    pub recovered: ast::Recovered,
}

#[derive(Debug, Clone, Copy, HashStable_Generic)]
pub struct ExprField<'hir> {
    #[stable_hasher(ignore)]
    pub hir_id: HirId,
    pub ident: Ident,
    pub expr: &'hir Expr<'hir>,
    pub span: Span,
    pub is_shorthand: bool,
}

#[derive(Copy, Clone, PartialEq, Debug, HashStable_Generic)]
pub enum BlockCheckMode {
    DefaultBlock,
    UnsafeBlock(UnsafeSource),
}

#[derive(Copy, Clone, PartialEq, Debug, HashStable_Generic)]
pub enum UnsafeSource {
    CompilerGenerated,
    UserProvided,
}

#[derive(Copy, Clone, PartialEq, Eq, Hash, Debug, HashStable_Generic)]
pub struct BodyId {
    pub hir_id: HirId,
}

/// The body of a function, closure, or constant value. In the case of
/// a function, the body contains not only the function body itself
/// (which is an expression), but also the argument patterns, since
/// those are something that the caller doesn't really care about.
///
/// # Examples
///
/// ```
/// fn foo((x, y): (u32, u32)) -> u32 {
///     x + y
/// }
/// ```
///
/// Here, the `Body` associated with `foo()` would contain:
///
/// - an `params` array containing the `(x, y)` pattern
/// - a `value` containing the `x + y` expression (maybe wrapped in a block)
/// - `coroutine_kind` would be `None`
///
/// All bodies have an **owner**, which can be accessed via the HIR
/// map using `body_owner_def_id()`.
#[derive(Debug, Clone, Copy, HashStable_Generic)]
pub struct Body<'hir> {
    pub params: &'hir [Param<'hir>],
    pub value: &'hir Expr<'hir>,
}

impl<'hir> Body<'hir> {
    pub fn id(&self) -> BodyId {
        BodyId { hir_id: self.value.hir_id }
    }
}

/// The type of source expression that caused this coroutine to be created.
#[derive(Clone, PartialEq, Eq, Debug, Copy, Hash, HashStable_Generic, Encodable, Decodable)]
pub enum CoroutineKind {
    /// A coroutine that comes from a desugaring.
    Desugared(CoroutineDesugaring, CoroutineSource),

    /// A coroutine literal created via a `yield` inside a closure.
    Coroutine(Movability),
}

impl CoroutineKind {
    pub fn movability(self) -> Movability {
        match self {
            CoroutineKind::Desugared(CoroutineDesugaring::Async, _)
            | CoroutineKind::Desugared(CoroutineDesugaring::AsyncGen, _) => Movability::Static,
            CoroutineKind::Desugared(CoroutineDesugaring::Gen, _) => Movability::Movable,
            CoroutineKind::Coroutine(mov) => mov,
        }
    }
}

impl CoroutineKind {
    pub fn is_fn_like(self) -> bool {
        matches!(self, CoroutineKind::Desugared(_, CoroutineSource::Fn))
    }
}

impl fmt::Display for CoroutineKind {
    fn fmt(&self, f: &mut fmt::Formatter<'_>) -> fmt::Result {
        match self {
            CoroutineKind::Desugared(d, k) => {
                d.fmt(f)?;
                k.fmt(f)
            }
            CoroutineKind::Coroutine(_) => f.write_str("coroutine"),
        }
    }
}

/// In the case of a coroutine created as part of an async/gen construct,
/// which kind of async/gen construct caused it to be created?
///
/// This helps error messages but is also used to drive coercions in
/// type-checking (see #60424).
#[derive(Clone, PartialEq, Eq, Hash, Debug, Copy, HashStable_Generic, Encodable, Decodable)]
pub enum CoroutineSource {
    /// An explicit `async`/`gen` block written by the user.
    Block,

    /// An explicit `async`/`gen` closure written by the user.
    Closure,

    /// The `async`/`gen` block generated as the body of an async/gen function.
    Fn,
}

impl fmt::Display for CoroutineSource {
    fn fmt(&self, f: &mut fmt::Formatter<'_>) -> fmt::Result {
        match self {
            CoroutineSource::Block => "block",
            CoroutineSource::Closure => "closure body",
            CoroutineSource::Fn => "fn body",
        }
        .fmt(f)
    }
}

#[derive(Clone, PartialEq, Eq, Debug, Copy, Hash, HashStable_Generic, Encodable, Decodable)]
pub enum CoroutineDesugaring {
    /// An explicit `async` block or the body of an `async` function.
    Async,

    /// An explicit `gen` block or the body of a `gen` function.
    Gen,

    /// An explicit `async gen` block or the body of an `async gen` function,
    /// which is able to both `yield` and `.await`.
    AsyncGen,
}

impl fmt::Display for CoroutineDesugaring {
    fn fmt(&self, f: &mut fmt::Formatter<'_>) -> fmt::Result {
        match self {
            CoroutineDesugaring::Async => {
                if f.alternate() {
                    f.write_str("`async` ")?;
                } else {
                    f.write_str("async ")?
                }
            }
            CoroutineDesugaring::Gen => {
                if f.alternate() {
                    f.write_str("`gen` ")?;
                } else {
                    f.write_str("gen ")?
                }
            }
            CoroutineDesugaring::AsyncGen => {
                if f.alternate() {
                    f.write_str("`async gen` ")?;
                } else {
                    f.write_str("async gen ")?
                }
            }
        }

        Ok(())
    }
}

#[derive(Copy, Clone, Debug)]
pub enum BodyOwnerKind {
    /// Functions and methods.
    Fn,

    /// Closures
    Closure,

    /// Constants and associated constants, also including inline constants.
    Const { inline: bool },

    /// Initializer of a `static` item.
    Static(Mutability),
}

impl BodyOwnerKind {
    pub fn is_fn_or_closure(self) -> bool {
        match self {
            BodyOwnerKind::Fn | BodyOwnerKind::Closure => true,
            BodyOwnerKind::Const { .. } | BodyOwnerKind::Static(_) => false,
        }
    }
}

/// The kind of an item that requires const-checking.
#[derive(Clone, Copy, Debug, PartialEq, Eq)]
pub enum ConstContext {
    /// A `const fn`.
    ConstFn,

    /// A `static` or `static mut`.
    Static(Mutability),

    /// A `const`, associated `const`, or other const context.
    ///
    /// Other contexts include:
    /// - Array length expressions
    /// - Enum discriminants
    /// - Const generics
    ///
    /// For the most part, other contexts are treated just like a regular `const`, so they are
    /// lumped into the same category.
    Const { inline: bool },
}

impl ConstContext {
    /// A description of this const context that can appear between backticks in an error message.
    ///
    /// E.g. `const` or `static mut`.
    pub fn keyword_name(self) -> &'static str {
        match self {
            Self::Const { .. } => "const",
            Self::Static(Mutability::Not) => "static",
            Self::Static(Mutability::Mut) => "static mut",
            Self::ConstFn => "const fn",
        }
    }
}

/// A colloquial, trivially pluralizable description of this const context for use in error
/// messages.
impl fmt::Display for ConstContext {
    fn fmt(&self, f: &mut fmt::Formatter<'_>) -> fmt::Result {
        match *self {
            Self::Const { .. } => write!(f, "constant"),
            Self::Static(_) => write!(f, "static"),
            Self::ConstFn => write!(f, "constant function"),
        }
    }
}

// NOTE: `IntoDiagArg` impl for `ConstContext` lives in `rustc_errors`
// due to a cyclical dependency between hir that crate.

/// A literal.
pub type Lit = Spanned<LitKind>;

/// A constant (expression) that's not an item or associated item,
/// but needs its own `DefId` for type-checking, const-eval, etc.
/// These are usually found nested inside types (e.g., array lengths)
/// or expressions (e.g., repeat counts), and also used to define
/// explicit discriminant values for enum variants.
///
/// You can check if this anon const is a default in a const param
/// `const N: usize = { ... }` with `tcx.hir().opt_const_param_default_param_def_id(..)`
#[derive(Copy, Clone, Debug, HashStable_Generic)]
pub struct AnonConst {
    #[stable_hasher(ignore)]
    pub hir_id: HirId,
    pub def_id: LocalDefId,
    pub body: BodyId,
    pub span: Span,
}

/// An inline constant expression `const { something }`.
#[derive(Copy, Clone, Debug, HashStable_Generic)]
pub struct ConstBlock {
    #[stable_hasher(ignore)]
    pub hir_id: HirId,
    pub def_id: LocalDefId,
    pub body: BodyId,
}

/// An expression.
///
/// For more details, see the [rust lang reference].
/// Note that the reference does not document nightly-only features.
/// There may be also slight differences in the names and representation of AST nodes between
/// the compiler and the reference.
///
/// [rust lang reference]: https://doc.rust-lang.org/reference/expressions.html
#[derive(Debug, Clone, Copy, HashStable_Generic)]
pub struct Expr<'hir> {
    #[stable_hasher(ignore)]
    pub hir_id: HirId,
    pub kind: ExprKind<'hir>,
    pub span: Span,
}

impl Expr<'_> {
    pub fn precedence(&self) -> ExprPrecedence {
        match &self.kind {
            ExprKind::Closure(closure) => {
                match closure.fn_decl.output {
                    FnRetTy::DefaultReturn(_) => ExprPrecedence::Jump,
                    FnRetTy::Return(_) => ExprPrecedence::Unambiguous,
                }
            }

            ExprKind::Break(..)
            | ExprKind::Ret(..)
            | ExprKind::Yield(..)
            | ExprKind::Become(..) => ExprPrecedence::Jump,

            // Binop-like expr kinds, handled by `AssocOp`.
            ExprKind::Binary(op, ..) => AssocOp::from_ast_binop(op.node).precedence(),
            ExprKind::Cast(..) => ExprPrecedence::Cast,

            ExprKind::Assign(..) |
            ExprKind::AssignOp(..) => ExprPrecedence::Assign,

            // Unary, prefix
            ExprKind::AddrOf(..)
            // Here `let pats = expr` has `let pats =` as a "unary" prefix of `expr`.
            // However, this is not exactly right. When `let _ = a` is the LHS of a binop we
            // need parens sometimes. E.g. we can print `(let _ = a) && b` as `let _ = a && b`
            // but we need to print `(let _ = a) < b` as-is with parens.
            | ExprKind::Let(..)
            | ExprKind::Unary(..) => ExprPrecedence::Prefix,

            // Never need parens
            ExprKind::Array(_)
            | ExprKind::Block(..)
            | ExprKind::Call(..)
            | ExprKind::ConstBlock(_)
            | ExprKind::Continue(..)
            | ExprKind::Field(..)
            | ExprKind::If(..)
            | ExprKind::Index(..)
            | ExprKind::InlineAsm(..)
            | ExprKind::Lit(_)
            | ExprKind::Loop(..)
            | ExprKind::Match(..)
            | ExprKind::MethodCall(..)
            | ExprKind::OffsetOf(..)
            | ExprKind::Path(..)
            | ExprKind::Repeat(..)
            | ExprKind::Struct(..)
            | ExprKind::Tup(_)
            | ExprKind::Type(..)
            | ExprKind::UnsafeBinderCast(..)
            | ExprKind::Err(_) => ExprPrecedence::Unambiguous,

            ExprKind::DropTemps(expr, ..) => expr.precedence(),
        }
    }

    /// Whether this looks like a place expr, without checking for deref
    /// adjustments.
    /// This will return `true` in some potentially surprising cases such as
    /// `CONSTANT.field`.
    pub fn is_syntactic_place_expr(&self) -> bool {
        self.is_place_expr(|_| true)
    }

    /// Whether this is a place expression.
    ///
    /// `allow_projections_from` should return `true` if indexing a field or index expression based
    /// on the given expression should be considered a place expression.
    pub fn is_place_expr(&self, mut allow_projections_from: impl FnMut(&Self) -> bool) -> bool {
        match self.kind {
            ExprKind::Path(QPath::Resolved(_, ref path)) => {
                matches!(path.res, Res::Local(..) | Res::Def(DefKind::Static { .. }, _) | Res::Err)
            }

            // Type ascription inherits its place expression kind from its
            // operand. See:
            // https://github.com/rust-lang/rfcs/blob/master/text/0803-type-ascription.md#type-ascription-and-temporaries
            ExprKind::Type(ref e, _) => e.is_place_expr(allow_projections_from),

            // Unsafe binder cast preserves place-ness of the sub-expression.
            ExprKind::UnsafeBinderCast(_, e, _) => e.is_place_expr(allow_projections_from),

            ExprKind::Unary(UnOp::Deref, _) => true,

            ExprKind::Field(ref base, _) | ExprKind::Index(ref base, _, _) => {
                allow_projections_from(base) || base.is_place_expr(allow_projections_from)
            }

            // Lang item paths cannot currently be local variables or statics.
            ExprKind::Path(QPath::LangItem(..)) => false,

            // Partially qualified paths in expressions can only legally
            // refer to associated items which are always rvalues.
            ExprKind::Path(QPath::TypeRelative(..))
            | ExprKind::Call(..)
            | ExprKind::MethodCall(..)
            | ExprKind::Struct(..)
            | ExprKind::Tup(..)
            | ExprKind::If(..)
            | ExprKind::Match(..)
            | ExprKind::Closure { .. }
            | ExprKind::Block(..)
            | ExprKind::Repeat(..)
            | ExprKind::Array(..)
            | ExprKind::Break(..)
            | ExprKind::Continue(..)
            | ExprKind::Ret(..)
            | ExprKind::Become(..)
            | ExprKind::Let(..)
            | ExprKind::Loop(..)
            | ExprKind::Assign(..)
            | ExprKind::InlineAsm(..)
            | ExprKind::OffsetOf(..)
            | ExprKind::AssignOp(..)
            | ExprKind::Lit(_)
            | ExprKind::ConstBlock(..)
            | ExprKind::Unary(..)
            | ExprKind::AddrOf(..)
            | ExprKind::Binary(..)
            | ExprKind::Yield(..)
            | ExprKind::Cast(..)
            | ExprKind::DropTemps(..)
            | ExprKind::Err(_) => false,
        }
    }

    /// Check if expression is an integer literal that can be used
    /// where `usize` is expected.
    pub fn is_size_lit(&self) -> bool {
        matches!(
            self.kind,
            ExprKind::Lit(Lit {
                node: LitKind::Int(_, LitIntType::Unsuffixed | LitIntType::Unsigned(UintTy::Usize)),
                ..
            })
        )
    }

    /// If `Self.kind` is `ExprKind::DropTemps(expr)`, drill down until we get a non-`DropTemps`
    /// `Expr`. This is used in suggestions to ignore this `ExprKind` as it is semantically
    /// silent, only signaling the ownership system. By doing this, suggestions that check the
    /// `ExprKind` of any given `Expr` for presentation don't have to care about `DropTemps`
    /// beyond remembering to call this function before doing analysis on it.
    pub fn peel_drop_temps(&self) -> &Self {
        let mut expr = self;
        while let ExprKind::DropTemps(inner) = &expr.kind {
            expr = inner;
        }
        expr
    }

    pub fn peel_blocks(&self) -> &Self {
        let mut expr = self;
        while let ExprKind::Block(Block { expr: Some(inner), .. }, _) = &expr.kind {
            expr = inner;
        }
        expr
    }

    pub fn peel_borrows(&self) -> &Self {
        let mut expr = self;
        while let ExprKind::AddrOf(.., inner) = &expr.kind {
            expr = inner;
        }
        expr
    }

    pub fn can_have_side_effects(&self) -> bool {
        match self.peel_drop_temps().kind {
            ExprKind::Path(_) | ExprKind::Lit(_) | ExprKind::OffsetOf(..) => false,
            ExprKind::Type(base, _)
            | ExprKind::Unary(_, base)
            | ExprKind::Field(base, _)
            | ExprKind::Index(base, _, _)
            | ExprKind::AddrOf(.., base)
            | ExprKind::Cast(base, _)
            | ExprKind::UnsafeBinderCast(_, base, _) => {
                // This isn't exactly true for `Index` and all `Unary`, but we are using this
                // method exclusively for diagnostics and there's a *cultural* pressure against
                // them being used only for its side-effects.
                base.can_have_side_effects()
            }
            ExprKind::Struct(_, fields, init) => {
                let init_side_effects = match init {
                    StructTailExpr::Base(init) => init.can_have_side_effects(),
                    StructTailExpr::DefaultFields(_) | StructTailExpr::None => false,
                };
                fields.iter().map(|field| field.expr).any(|e| e.can_have_side_effects())
                    || init_side_effects
            }

            ExprKind::Array(args)
            | ExprKind::Tup(args)
            | ExprKind::Call(
                Expr {
                    kind:
                        ExprKind::Path(QPath::Resolved(
                            None,
                            Path { res: Res::Def(DefKind::Ctor(_, CtorKind::Fn), _), .. },
                        )),
                    ..
                },
                args,
            ) => args.iter().any(|arg| arg.can_have_side_effects()),
            ExprKind::If(..)
            | ExprKind::Match(..)
            | ExprKind::MethodCall(..)
            | ExprKind::Call(..)
            | ExprKind::Closure { .. }
            | ExprKind::Block(..)
            | ExprKind::Repeat(..)
            | ExprKind::Break(..)
            | ExprKind::Continue(..)
            | ExprKind::Ret(..)
            | ExprKind::Become(..)
            | ExprKind::Let(..)
            | ExprKind::Loop(..)
            | ExprKind::Assign(..)
            | ExprKind::InlineAsm(..)
            | ExprKind::AssignOp(..)
            | ExprKind::ConstBlock(..)
            | ExprKind::Binary(..)
            | ExprKind::Yield(..)
            | ExprKind::DropTemps(..)
            | ExprKind::Err(_) => true,
        }
    }

    /// To a first-order approximation, is this a pattern?
    pub fn is_approximately_pattern(&self) -> bool {
        match &self.kind {
            ExprKind::Array(_)
            | ExprKind::Call(..)
            | ExprKind::Tup(_)
            | ExprKind::Lit(_)
            | ExprKind::Path(_)
            | ExprKind::Struct(..) => true,
            _ => false,
        }
    }

    /// Whether this and the `other` expression are the same for purposes of an indexing operation.
    ///
    /// This is only used for diagnostics to see if we have things like `foo[i]` where `foo` is
    /// borrowed multiple times with `i`.
    pub fn equivalent_for_indexing(&self, other: &Expr<'_>) -> bool {
        match (self.kind, other.kind) {
            (ExprKind::Lit(lit1), ExprKind::Lit(lit2)) => lit1.node == lit2.node,
            (
                ExprKind::Path(QPath::LangItem(item1, _)),
                ExprKind::Path(QPath::LangItem(item2, _)),
            ) => item1 == item2,
            (
                ExprKind::Path(QPath::Resolved(None, path1)),
                ExprKind::Path(QPath::Resolved(None, path2)),
            ) => path1.res == path2.res,
            (
                ExprKind::Struct(
                    QPath::LangItem(LangItem::RangeTo, _),
                    [val1],
                    StructTailExpr::None,
                ),
                ExprKind::Struct(
                    QPath::LangItem(LangItem::RangeTo, _),
                    [val2],
                    StructTailExpr::None,
                ),
            )
            | (
                ExprKind::Struct(
                    QPath::LangItem(LangItem::RangeToInclusive, _),
                    [val1],
                    StructTailExpr::None,
                ),
                ExprKind::Struct(
                    QPath::LangItem(LangItem::RangeToInclusive, _),
                    [val2],
                    StructTailExpr::None,
                ),
            )
            | (
                ExprKind::Struct(
                    QPath::LangItem(LangItem::RangeFrom, _),
                    [val1],
                    StructTailExpr::None,
                ),
                ExprKind::Struct(
                    QPath::LangItem(LangItem::RangeFrom, _),
                    [val2],
                    StructTailExpr::None,
                ),
            ) => val1.expr.equivalent_for_indexing(val2.expr),
            (
                ExprKind::Struct(
                    QPath::LangItem(LangItem::Range, _),
                    [val1, val3],
                    StructTailExpr::None,
                ),
                ExprKind::Struct(
                    QPath::LangItem(LangItem::Range, _),
                    [val2, val4],
                    StructTailExpr::None,
                ),
            ) => {
                val1.expr.equivalent_for_indexing(val2.expr)
                    && val3.expr.equivalent_for_indexing(val4.expr)
            }
            _ => false,
        }
    }

    pub fn method_ident(&self) -> Option<Ident> {
        match self.kind {
            ExprKind::MethodCall(receiver_method, ..) => Some(receiver_method.ident),
            ExprKind::Unary(_, expr) | ExprKind::AddrOf(.., expr) => expr.method_ident(),
            _ => None,
        }
    }
}

/// Checks if the specified expression is a built-in range literal.
/// (See: `LoweringContext::lower_expr()`).
pub fn is_range_literal(expr: &Expr<'_>) -> bool {
    match expr.kind {
        // All built-in range literals but `..=` and `..` desugar to `Struct`s.
        ExprKind::Struct(ref qpath, _, _) => matches!(
            **qpath,
            QPath::LangItem(
                LangItem::Range
                    | LangItem::RangeTo
                    | LangItem::RangeFrom
                    | LangItem::RangeFull
                    | LangItem::RangeToInclusive,
                ..
            )
        ),

        // `..=` desugars into `::std::ops::RangeInclusive::new(...)`.
        ExprKind::Call(ref func, _) => {
            matches!(func.kind, ExprKind::Path(QPath::LangItem(LangItem::RangeInclusiveNew, ..)))
        }

        _ => false,
    }
}

/// Checks if the specified expression needs parentheses for prefix
/// or postfix suggestions to be valid.
/// For example, `a + b` requires parentheses to suggest `&(a + b)`,
/// but just `a` does not.
/// Similarly, `(a + b).c()` also requires parentheses.
/// This should not be used for other types of suggestions.
pub fn expr_needs_parens(expr: &Expr<'_>) -> bool {
    match expr.kind {
        // parenthesize if needed (Issue #46756)
        ExprKind::Cast(_, _) | ExprKind::Binary(_, _, _) => true,
        // parenthesize borrows of range literals (Issue #54505)
        _ if is_range_literal(expr) => true,
        _ => false,
    }
}

#[derive(Debug, Clone, Copy, HashStable_Generic)]
pub enum ExprKind<'hir> {
    /// Allow anonymous constants from an inline `const` block
    ConstBlock(ConstBlock),
    /// An array (e.g., `[a, b, c, d]`).
    Array(&'hir [Expr<'hir>]),
    /// A function call.
    ///
    /// The first field resolves to the function itself (usually an `ExprKind::Path`),
    /// and the second field is the list of arguments.
    /// This also represents calling the constructor of
    /// tuple-like ADTs such as tuple structs and enum variants.
    Call(&'hir Expr<'hir>, &'hir [Expr<'hir>]),
    /// A method call (e.g., `x.foo::<'static, Bar, Baz>(a, b, c, d)`).
    ///
    /// The `PathSegment` represents the method name and its generic arguments
    /// (within the angle brackets).
    /// The `&Expr` is the expression that evaluates
    /// to the object on which the method is being called on (the receiver),
    /// and the `&[Expr]` is the rest of the arguments.
    /// Thus, `x.foo::<Bar, Baz>(a, b, c, d)` is represented as
    /// `ExprKind::MethodCall(PathSegment { foo, [Bar, Baz] }, x, [a, b, c, d], span)`.
    /// The final `Span` represents the span of the function and arguments
    /// (e.g. `foo::<Bar, Baz>(a, b, c, d)` in `x.foo::<Bar, Baz>(a, b, c, d)`
    ///
    /// To resolve the called method to a `DefId`, call [`type_dependent_def_id`] with
    /// the `hir_id` of the `MethodCall` node itself.
    ///
    /// [`type_dependent_def_id`]: ../../rustc_middle/ty/struct.TypeckResults.html#method.type_dependent_def_id
    MethodCall(&'hir PathSegment<'hir>, &'hir Expr<'hir>, &'hir [Expr<'hir>], Span),
    /// A tuple (e.g., `(a, b, c, d)`).
    Tup(&'hir [Expr<'hir>]),
    /// A binary operation (e.g., `a + b`, `a * b`).
    Binary(BinOp, &'hir Expr<'hir>, &'hir Expr<'hir>),
    /// A unary operation (e.g., `!x`, `*x`).
    Unary(UnOp, &'hir Expr<'hir>),
    /// A literal (e.g., `1`, `"foo"`).
    Lit(&'hir Lit),
    /// A cast (e.g., `foo as f64`).
    Cast(&'hir Expr<'hir>, &'hir Ty<'hir>),
    /// A type ascription (e.g., `x: Foo`). See RFC 3307.
    Type(&'hir Expr<'hir>, &'hir Ty<'hir>),
    /// Wraps the expression in a terminating scope.
    /// This makes it semantically equivalent to `{ let _t = expr; _t }`.
    ///
    /// This construct only exists to tweak the drop order in AST lowering.
    /// An example of that is the desugaring of `for` loops.
    DropTemps(&'hir Expr<'hir>),
    /// A `let $pat = $expr` expression.
    ///
    /// These are not [`LetStmt`] and only occur as expressions.
    /// The `let Some(x) = foo()` in `if let Some(x) = foo()` is an example of `Let(..)`.
    Let(&'hir LetExpr<'hir>),
    /// An `if` block, with an optional else block.
    ///
    /// I.e., `if <expr> { <expr> } else { <expr> }`.
    If(&'hir Expr<'hir>, &'hir Expr<'hir>, Option<&'hir Expr<'hir>>),
    /// A conditionless loop (can be exited with `break`, `continue`, or `return`).
    ///
    /// I.e., `'label: loop { <block> }`.
    ///
    /// The `Span` is the loop header (`for x in y`/`while let pat = expr`).
    Loop(&'hir Block<'hir>, Option<Label>, LoopSource, Span),
    /// A `match` block, with a source that indicates whether or not it is
    /// the result of a desugaring, and if so, which kind.
    Match(&'hir Expr<'hir>, &'hir [Arm<'hir>], MatchSource),
    /// A closure (e.g., `move |a, b, c| {a + b + c}`).
    ///
    /// The `Span` is the argument block `|...|`.
    ///
    /// This may also be a coroutine literal or an `async block` as indicated by the
    /// `Option<Movability>`.
    Closure(&'hir Closure<'hir>),
    /// A block (e.g., `'label: { ... }`).
    Block(&'hir Block<'hir>, Option<Label>),

    /// An assignment (e.g., `a = foo()`).
    Assign(&'hir Expr<'hir>, &'hir Expr<'hir>, Span),
    /// An assignment with an operator.
    ///
    /// E.g., `a += 1`.
    AssignOp(BinOp, &'hir Expr<'hir>, &'hir Expr<'hir>),
    /// Access of a named (e.g., `obj.foo`) or unnamed (e.g., `obj.0`) struct or tuple field.
    Field(&'hir Expr<'hir>, Ident),
    /// An indexing operation (`foo[2]`).
    /// Similar to [`ExprKind::MethodCall`], the final `Span` represents the span of the brackets
    /// and index.
    Index(&'hir Expr<'hir>, &'hir Expr<'hir>, Span),

    /// Path to a definition, possibly containing lifetime or type parameters.
    Path(QPath<'hir>),

    /// A referencing operation (i.e., `&a` or `&mut a`).
    AddrOf(BorrowKind, Mutability, &'hir Expr<'hir>),
    /// A `break`, with an optional label to break.
    Break(Destination, Option<&'hir Expr<'hir>>),
    /// A `continue`, with an optional label.
    Continue(Destination),
    /// A `return`, with an optional value to be returned.
    Ret(Option<&'hir Expr<'hir>>),
    /// A `become`, with the value to be returned.
    Become(&'hir Expr<'hir>),

    /// Inline assembly (from `asm!`), with its outputs and inputs.
    InlineAsm(&'hir InlineAsm<'hir>),

    /// Field offset (`offset_of!`)
    OffsetOf(&'hir Ty<'hir>, &'hir [Ident]),

    /// A struct or struct-like variant literal expression.
    ///
    /// E.g., `Foo {x: 1, y: 2}`, or `Foo {x: 1, .. base}`,
    /// where `base` is the `Option<Expr>`.
    Struct(&'hir QPath<'hir>, &'hir [ExprField<'hir>], StructTailExpr<'hir>),

    /// An array literal constructed from one repeated element.
    ///
    /// E.g., `[1; 5]`. The first expression is the element
    /// to be repeated; the second is the number of times to repeat it.
    Repeat(&'hir Expr<'hir>, &'hir ConstArg<'hir>),

    /// A suspension point for coroutines (i.e., `yield <expr>`).
    Yield(&'hir Expr<'hir>, YieldSource),

    /// Operators which can be used to interconvert `unsafe` binder types.
    /// e.g. `unsafe<'a> &'a i32` <=> `&i32`.
    UnsafeBinderCast(UnsafeBinderCastKind, &'hir Expr<'hir>, Option<&'hir Ty<'hir>>),

    /// A placeholder for an expression that wasn't syntactically well formed in some way.
    Err(rustc_span::ErrorGuaranteed),
}

#[derive(Debug, Clone, Copy, HashStable_Generic)]
pub enum StructTailExpr<'hir> {
    /// A struct expression where all the fields are explicitly enumerated: `Foo { a, b }`.
    None,
    /// A struct expression with a "base", an expression of the same type as the outer struct that
    /// will be used to populate any fields not explicitly mentioned: `Foo { ..base }`
    Base(&'hir Expr<'hir>),
    /// A struct expression with a `..` tail but no "base" expression. The values from the struct
    /// fields' default values will be used to populate any fields not explicitly mentioned:
    /// `Foo { .. }`.
    DefaultFields(Span),
}

/// Represents an optionally `Self`-qualified value/type path or associated extension.
///
/// To resolve the path to a `DefId`, call [`qpath_res`].
///
/// [`qpath_res`]: ../../rustc_middle/ty/struct.TypeckResults.html#method.qpath_res
#[derive(Debug, Clone, Copy, HashStable_Generic)]
pub enum QPath<'hir> {
    /// Path to a definition, optionally "fully-qualified" with a `Self`
    /// type, if the path points to an associated item in a trait.
    ///
    /// E.g., an unqualified path like `Clone::clone` has `None` for `Self`,
    /// while `<Vec<T> as Clone>::clone` has `Some(Vec<T>)` for `Self`,
    /// even though they both have the same two-segment `Clone::clone` `Path`.
    Resolved(Option<&'hir Ty<'hir>>, &'hir Path<'hir>),

    /// Type-related paths (e.g., `<T>::default` or `<T>::Output`).
    /// Will be resolved by type-checking to an associated item.
    ///
    /// UFCS source paths can desugar into this, with `Vec::new` turning into
    /// `<Vec>::new`, and `T::X::Y::method` into `<<<T>::X>::Y>::method`,
    /// the `X` and `Y` nodes each being a `TyKind::Path(QPath::TypeRelative(..))`.
    TypeRelative(&'hir Ty<'hir>, &'hir PathSegment<'hir>),

    /// Reference to a `#[lang = "foo"]` item.
    LangItem(LangItem, Span),
}

impl<'hir> QPath<'hir> {
    /// Returns the span of this `QPath`.
    pub fn span(&self) -> Span {
        match *self {
            QPath::Resolved(_, path) => path.span,
            QPath::TypeRelative(qself, ps) => qself.span.to(ps.ident.span),
            QPath::LangItem(_, span) => span,
        }
    }

    /// Returns the span of the qself of this `QPath`. For example, `()` in
    /// `<() as Trait>::method`.
    pub fn qself_span(&self) -> Span {
        match *self {
            QPath::Resolved(_, path) => path.span,
            QPath::TypeRelative(qself, _) => qself.span,
            QPath::LangItem(_, span) => span,
        }
    }
}

/// Hints at the original code for a let statement.
#[derive(Copy, Clone, Debug, HashStable_Generic)]
pub enum LocalSource {
    /// A `match _ { .. }`.
    Normal,
    /// When lowering async functions, we create locals within the `async move` so that
    /// all parameters are dropped after the future is polled.
    ///
    /// ```ignore (pseudo-Rust)
    /// async fn foo(<pattern> @ x: Type) {
    ///     async move {
    ///         let <pattern> = x;
    ///     }
    /// }
    /// ```
    AsyncFn,
    /// A desugared `<expr>.await`.
    AwaitDesugar,
    /// A desugared `expr = expr`, where the LHS is a tuple, struct, array or underscore expression.
    /// The span is that of the `=` sign.
    AssignDesugar(Span),
}

/// Hints at the original code for a `match _ { .. }`.
#[derive(Copy, Clone, PartialEq, Eq, Hash, Debug, HashStable_Generic, Encodable, Decodable)]
pub enum MatchSource {
    /// A `match _ { .. }`.
    Normal,
    /// A `expr.match { .. }`.
    Postfix,
    /// A desugared `for _ in _ { .. }` loop.
    ForLoopDesugar,
    /// A desugared `?` operator.
    TryDesugar(HirId),
    /// A desugared `<expr>.await`.
    AwaitDesugar,
    /// A desugared `format_args!()`.
    FormatArgs,
}

impl MatchSource {
    #[inline]
    pub const fn name(self) -> &'static str {
        use MatchSource::*;
        match self {
            Normal => "match",
            Postfix => ".match",
            ForLoopDesugar => "for",
            TryDesugar(_) => "?",
            AwaitDesugar => ".await",
            FormatArgs => "format_args!()",
        }
    }
}

/// The loop type that yielded an `ExprKind::Loop`.
#[derive(Copy, Clone, PartialEq, Debug, HashStable_Generic)]
pub enum LoopSource {
    /// A `loop { .. }` loop.
    Loop,
    /// A `while _ { .. }` loop.
    While,
    /// A `for _ in _ { .. }` loop.
    ForLoop,
}

impl LoopSource {
    pub fn name(self) -> &'static str {
        match self {
            LoopSource::Loop => "loop",
            LoopSource::While => "while",
            LoopSource::ForLoop => "for",
        }
    }
}

#[derive(Copy, Clone, Debug, PartialEq, HashStable_Generic)]
pub enum LoopIdError {
    OutsideLoopScope,
    UnlabeledCfInWhileCondition,
    UnresolvedLabel,
}

impl fmt::Display for LoopIdError {
    fn fmt(&self, f: &mut fmt::Formatter<'_>) -> fmt::Result {
        f.write_str(match self {
            LoopIdError::OutsideLoopScope => "not inside loop scope",
            LoopIdError::UnlabeledCfInWhileCondition => {
                "unlabeled control flow (break or continue) in while condition"
            }
            LoopIdError::UnresolvedLabel => "label not found",
        })
    }
}

#[derive(Copy, Clone, Debug, HashStable_Generic)]
pub struct Destination {
    /// This is `Some(_)` iff there is an explicit user-specified 'label
    pub label: Option<Label>,

    /// These errors are caught and then reported during the diagnostics pass in
    /// `librustc_passes/loops.rs`
    pub target_id: Result<HirId, LoopIdError>,
}

/// The yield kind that caused an `ExprKind::Yield`.
#[derive(Copy, Clone, Debug, HashStable_Generic)]
pub enum YieldSource {
    /// An `<expr>.await`.
    Await { expr: Option<HirId> },
    /// A plain `yield`.
    Yield,
}

impl fmt::Display for YieldSource {
    fn fmt(&self, f: &mut fmt::Formatter<'_>) -> fmt::Result {
        f.write_str(match self {
            YieldSource::Await { .. } => "`await`",
            YieldSource::Yield => "`yield`",
        })
    }
}

// N.B., if you change this, you'll probably want to change the corresponding
// type structure in middle/ty.rs as well.
#[derive(Debug, Clone, Copy, HashStable_Generic)]
pub struct MutTy<'hir> {
    pub ty: &'hir Ty<'hir>,
    pub mutbl: Mutability,
}

/// Represents a function's signature in a trait declaration,
/// trait implementation, or a free function.
#[derive(Debug, Clone, Copy, HashStable_Generic)]
pub struct FnSig<'hir> {
    pub header: FnHeader,
    pub decl: &'hir FnDecl<'hir>,
    pub span: Span,
}

// The bodies for items are stored "out of line", in a separate
// hashmap in the `Crate`. Here we just record the hir-id of the item
// so it can fetched later.
#[derive(Copy, Clone, PartialEq, Eq, Encodable, Decodable, Debug, HashStable_Generic)]
pub struct TraitItemId {
    pub owner_id: OwnerId,
}

impl TraitItemId {
    #[inline]
    pub fn hir_id(&self) -> HirId {
        // Items are always HIR owners.
        HirId::make_owner(self.owner_id.def_id)
    }
}

/// Represents an item declaration within a trait declaration,
/// possibly including a default implementation. A trait item is
/// either required (meaning it doesn't have an implementation, just a
/// signature) or provided (meaning it has a default implementation).
#[derive(Debug, Clone, Copy, HashStable_Generic)]
pub struct TraitItem<'hir> {
    pub ident: Ident,
    pub owner_id: OwnerId,
    pub generics: &'hir Generics<'hir>,
    pub kind: TraitItemKind<'hir>,
    pub span: Span,
    pub defaultness: Defaultness,
}

macro_rules! expect_methods_self_kind {
    ( $( $name:ident, $ret_ty:ty, $pat:pat, $ret_val:expr; )* ) => {
        $(
            #[track_caller]
            pub fn $name(&self) -> $ret_ty {
                let $pat = &self.kind else { expect_failed(stringify!($ident), self) };
                $ret_val
            }
        )*
    }
}

macro_rules! expect_methods_self {
    ( $( $name:ident, $ret_ty:ty, $pat:pat, $ret_val:expr; )* ) => {
        $(
            #[track_caller]
            pub fn $name(&self) -> $ret_ty {
                let $pat = self else { expect_failed(stringify!($ident), self) };
                $ret_val
            }
        )*
    }
}

#[track_caller]
fn expect_failed<T: fmt::Debug>(ident: &'static str, found: T) -> ! {
    panic!("{ident}: found {found:?}")
}

impl<'hir> TraitItem<'hir> {
    #[inline]
    pub fn hir_id(&self) -> HirId {
        // Items are always HIR owners.
        HirId::make_owner(self.owner_id.def_id)
    }

    pub fn trait_item_id(&self) -> TraitItemId {
        TraitItemId { owner_id: self.owner_id }
    }

    expect_methods_self_kind! {
        expect_const, (&'hir Ty<'hir>, Option<BodyId>),
            TraitItemKind::Const(ty, body), (ty, *body);

        expect_fn, (&FnSig<'hir>, &TraitFn<'hir>),
            TraitItemKind::Fn(ty, trfn), (ty, trfn);

        expect_type, (GenericBounds<'hir>, Option<&'hir Ty<'hir>>),
            TraitItemKind::Type(bounds, ty), (bounds, *ty);
    }
}

/// Represents a trait method's body (or just argument names).
#[derive(Debug, Clone, Copy, HashStable_Generic)]
pub enum TraitFn<'hir> {
    /// No default body in the trait, just a signature.
    Required(&'hir [Ident]),

    /// Both signature and body are provided in the trait.
    Provided(BodyId),
}

/// Represents a trait method or associated constant or type
#[derive(Debug, Clone, Copy, HashStable_Generic)]
pub enum TraitItemKind<'hir> {
    /// An associated constant with an optional value (otherwise `impl`s must contain a value).
    Const(&'hir Ty<'hir>, Option<BodyId>),
    /// An associated function with an optional body.
    Fn(FnSig<'hir>, TraitFn<'hir>),
    /// An associated type with (possibly empty) bounds and optional concrete
    /// type.
    Type(GenericBounds<'hir>, Option<&'hir Ty<'hir>>),
}

// The bodies for items are stored "out of line", in a separate
// hashmap in the `Crate`. Here we just record the hir-id of the item
// so it can fetched later.
#[derive(Copy, Clone, PartialEq, Eq, Encodable, Decodable, Debug, HashStable_Generic)]
pub struct ImplItemId {
    pub owner_id: OwnerId,
}

impl ImplItemId {
    #[inline]
    pub fn hir_id(&self) -> HirId {
        // Items are always HIR owners.
        HirId::make_owner(self.owner_id.def_id)
    }
}

/// Represents an associated item within an impl block.
///
/// Refer to [`Impl`] for an impl block declaration.
#[derive(Debug, Clone, Copy, HashStable_Generic)]
pub struct ImplItem<'hir> {
    pub ident: Ident,
    pub owner_id: OwnerId,
    pub generics: &'hir Generics<'hir>,
    pub kind: ImplItemKind<'hir>,
    pub defaultness: Defaultness,
    pub span: Span,
    pub vis_span: Span,
}

impl<'hir> ImplItem<'hir> {
    #[inline]
    pub fn hir_id(&self) -> HirId {
        // Items are always HIR owners.
        HirId::make_owner(self.owner_id.def_id)
    }

    pub fn impl_item_id(&self) -> ImplItemId {
        ImplItemId { owner_id: self.owner_id }
    }

    expect_methods_self_kind! {
        expect_const, (&'hir Ty<'hir>, BodyId), ImplItemKind::Const(ty, body), (ty, *body);
        expect_fn,    (&FnSig<'hir>, BodyId),   ImplItemKind::Fn(ty, body),    (ty, *body);
        expect_type,  &'hir Ty<'hir>,           ImplItemKind::Type(ty),        ty;
    }
}

/// Represents various kinds of content within an `impl`.
#[derive(Debug, Clone, Copy, HashStable_Generic)]
pub enum ImplItemKind<'hir> {
    /// An associated constant of the given type, set to the constant result
    /// of the expression.
    Const(&'hir Ty<'hir>, BodyId),
    /// An associated function implementation with the given signature and body.
    Fn(FnSig<'hir>, BodyId),
    /// An associated type.
    Type(&'hir Ty<'hir>),
}

/// A constraint on an associated item.
///
/// ### Examples
///
/// * the `A = Ty` and `B = Ty` in `Trait<A = Ty, B = Ty>`
/// * the `G<Ty> = Ty` in `Trait<G<Ty> = Ty>`
/// * the `A: Bound` in `Trait<A: Bound>`
/// * the `RetTy` in `Trait(ArgTy, ArgTy) -> RetTy`
/// * the `C = { Ct }` in `Trait<C = { Ct }>` (feature `associated_const_equality`)
/// * the `f(..): Bound` in `Trait<f(..): Bound>` (feature `return_type_notation`)
#[derive(Debug, Clone, Copy, HashStable_Generic)]
pub struct AssocItemConstraint<'hir> {
    #[stable_hasher(ignore)]
    pub hir_id: HirId,
    pub ident: Ident,
    pub gen_args: &'hir GenericArgs<'hir>,
    pub kind: AssocItemConstraintKind<'hir>,
    pub span: Span,
}

impl<'hir> AssocItemConstraint<'hir> {
    /// Obtain the type on the RHS of an assoc ty equality constraint if applicable.
    pub fn ty(self) -> Option<&'hir Ty<'hir>> {
        match self.kind {
            AssocItemConstraintKind::Equality { term: Term::Ty(ty) } => Some(ty),
            _ => None,
        }
    }

    /// Obtain the const on the RHS of an assoc const equality constraint if applicable.
    pub fn ct(self) -> Option<&'hir ConstArg<'hir>> {
        match self.kind {
            AssocItemConstraintKind::Equality { term: Term::Const(ct) } => Some(ct),
            _ => None,
        }
    }
}

#[derive(Debug, Clone, Copy, HashStable_Generic)]
pub enum Term<'hir> {
    Ty(&'hir Ty<'hir>),
    Const(&'hir ConstArg<'hir>),
}

impl<'hir> From<&'hir Ty<'hir>> for Term<'hir> {
    fn from(ty: &'hir Ty<'hir>) -> Self {
        Term::Ty(ty)
    }
}

impl<'hir> From<&'hir ConstArg<'hir>> for Term<'hir> {
    fn from(c: &'hir ConstArg<'hir>) -> Self {
        Term::Const(c)
    }
}

/// The kind of [associated item constraint][AssocItemConstraint].
#[derive(Debug, Clone, Copy, HashStable_Generic)]
pub enum AssocItemConstraintKind<'hir> {
    /// An equality constraint for an associated item (e.g., `AssocTy = Ty` in `Trait<AssocTy = Ty>`).
    ///
    /// Also known as an *associated item binding* (we *bind* an associated item to a term).
    ///
    /// Furthermore, associated type equality constraints can also be referred to as *associated type
    /// bindings*. Similarly with associated const equality constraints and *associated const bindings*.
    Equality { term: Term<'hir> },
    /// A bound on an associated type (e.g., `AssocTy: Bound` in `Trait<AssocTy: Bound>`).
    Bound { bounds: &'hir [GenericBound<'hir>] },
}

impl<'hir> AssocItemConstraintKind<'hir> {
    pub fn descr(&self) -> &'static str {
        match self {
            AssocItemConstraintKind::Equality { .. } => "binding",
            AssocItemConstraintKind::Bound { .. } => "constraint",
        }
    }
}

#[derive(Debug, Clone, Copy, HashStable_Generic)]
pub struct Ty<'hir> {
    #[stable_hasher(ignore)]
    pub hir_id: HirId,
    pub kind: TyKind<'hir>,
    pub span: Span,
}

impl<'hir> Ty<'hir> {
    /// Returns `true` if `param_def_id` matches the `bounded_ty` of this predicate.
    pub fn as_generic_param(&self) -> Option<(DefId, Ident)> {
        let TyKind::Path(QPath::Resolved(None, path)) = self.kind else {
            return None;
        };
        let [segment] = &path.segments else {
            return None;
        };
        match path.res {
            Res::Def(DefKind::TyParam, def_id) | Res::SelfTyParam { trait_: def_id } => {
                Some((def_id, segment.ident))
            }
            _ => None,
        }
    }

    pub fn peel_refs(&self) -> &Self {
        let mut final_ty = self;
        while let TyKind::Ref(_, MutTy { ty, .. }) = &final_ty.kind {
            final_ty = ty;
        }
        final_ty
    }

    pub fn find_self_aliases(&self) -> Vec<Span> {
        use crate::intravisit::Visitor;
        struct MyVisitor(Vec<Span>);
        impl<'v> Visitor<'v> for MyVisitor {
            fn visit_ty(&mut self, t: &'v Ty<'v>) {
                if matches!(
                    &t.kind,
                    TyKind::Path(QPath::Resolved(_, Path {
                        res: crate::def::Res::SelfTyAlias { .. },
                        ..
                    },))
                ) {
                    self.0.push(t.span);
                    return;
                }
                crate::intravisit::walk_ty(self, t);
            }
        }

        let mut my_visitor = MyVisitor(vec![]);
        my_visitor.visit_ty(self);
        my_visitor.0
    }

    /// Whether `ty` is a type with `_` placeholders that can be inferred. Used in diagnostics only to
    /// use inference to provide suggestions for the appropriate type if possible.
    pub fn is_suggestable_infer_ty(&self) -> bool {
        fn are_suggestable_generic_args(generic_args: &[GenericArg<'_>]) -> bool {
            generic_args.iter().any(|arg| match arg {
                GenericArg::Type(ty) => ty.is_suggestable_infer_ty(),
                GenericArg::Infer(_) => true,
                _ => false,
            })
        }
        debug!(?self);
        match &self.kind {
            TyKind::Infer => true,
            TyKind::Slice(ty) => ty.is_suggestable_infer_ty(),
            TyKind::Array(ty, length) => {
                ty.is_suggestable_infer_ty() || matches!(length.kind, ConstArgKind::Infer(..))
            }
            TyKind::Tup(tys) => tys.iter().any(Self::is_suggestable_infer_ty),
            TyKind::Ptr(mut_ty) | TyKind::Ref(_, mut_ty) => mut_ty.ty.is_suggestable_infer_ty(),
            TyKind::Path(QPath::TypeRelative(ty, segment)) => {
                ty.is_suggestable_infer_ty() || are_suggestable_generic_args(segment.args().args)
            }
            TyKind::Path(QPath::Resolved(ty_opt, Path { segments, .. })) => {
                ty_opt.is_some_and(Self::is_suggestable_infer_ty)
                    || segments
                        .iter()
                        .any(|segment| are_suggestable_generic_args(segment.args().args))
            }
            _ => false,
        }
    }
}

/// Not represented directly in the AST; referred to by name through a `ty_path`.
#[derive(Copy, Clone, PartialEq, Eq, Encodable, Decodable, Hash, Debug, HashStable_Generic)]
pub enum PrimTy {
    Int(IntTy),
    Uint(UintTy),
    Float(FloatTy),
    Str,
    Bool,
    Char,
}

impl PrimTy {
    /// All of the primitive types
    pub const ALL: [Self; 19] = [
        // any changes here should also be reflected in `PrimTy::from_name`
        Self::Int(IntTy::I8),
        Self::Int(IntTy::I16),
        Self::Int(IntTy::I32),
        Self::Int(IntTy::I64),
        Self::Int(IntTy::I128),
        Self::Int(IntTy::Isize),
        Self::Uint(UintTy::U8),
        Self::Uint(UintTy::U16),
        Self::Uint(UintTy::U32),
        Self::Uint(UintTy::U64),
        Self::Uint(UintTy::U128),
        Self::Uint(UintTy::Usize),
        Self::Float(FloatTy::F16),
        Self::Float(FloatTy::F32),
        Self::Float(FloatTy::F64),
        Self::Float(FloatTy::F128),
        Self::Bool,
        Self::Char,
        Self::Str,
    ];

    /// Like [`PrimTy::name`], but returns a &str instead of a symbol.
    ///
    /// Used by clippy.
    pub fn name_str(self) -> &'static str {
        match self {
            PrimTy::Int(i) => i.name_str(),
            PrimTy::Uint(u) => u.name_str(),
            PrimTy::Float(f) => f.name_str(),
            PrimTy::Str => "str",
            PrimTy::Bool => "bool",
            PrimTy::Char => "char",
        }
    }

    pub fn name(self) -> Symbol {
        match self {
            PrimTy::Int(i) => i.name(),
            PrimTy::Uint(u) => u.name(),
            PrimTy::Float(f) => f.name(),
            PrimTy::Str => sym::str,
            PrimTy::Bool => sym::bool,
            PrimTy::Char => sym::char,
        }
    }

    /// Returns the matching `PrimTy` for a `Symbol` such as "str" or "i32".
    /// Returns `None` if no matching type is found.
    pub fn from_name(name: Symbol) -> Option<Self> {
        let ty = match name {
            // any changes here should also be reflected in `PrimTy::ALL`
            sym::i8 => Self::Int(IntTy::I8),
            sym::i16 => Self::Int(IntTy::I16),
            sym::i32 => Self::Int(IntTy::I32),
            sym::i64 => Self::Int(IntTy::I64),
            sym::i128 => Self::Int(IntTy::I128),
            sym::isize => Self::Int(IntTy::Isize),
            sym::u8 => Self::Uint(UintTy::U8),
            sym::u16 => Self::Uint(UintTy::U16),
            sym::u32 => Self::Uint(UintTy::U32),
            sym::u64 => Self::Uint(UintTy::U64),
            sym::u128 => Self::Uint(UintTy::U128),
            sym::usize => Self::Uint(UintTy::Usize),
            sym::f16 => Self::Float(FloatTy::F16),
            sym::f32 => Self::Float(FloatTy::F32),
            sym::f64 => Self::Float(FloatTy::F64),
            sym::f128 => Self::Float(FloatTy::F128),
            sym::bool => Self::Bool,
            sym::char => Self::Char,
            sym::str => Self::Str,
            _ => return None,
        };
        Some(ty)
    }
}

#[derive(Debug, Clone, Copy, HashStable_Generic)]
pub struct BareFnTy<'hir> {
    pub safety: Safety,
    pub abi: ExternAbi,
    pub generic_params: &'hir [GenericParam<'hir>],
    pub decl: &'hir FnDecl<'hir>,
    pub param_names: &'hir [Ident],
}

#[derive(Debug, Clone, Copy, HashStable_Generic)]
pub struct UnsafeBinderTy<'hir> {
    pub generic_params: &'hir [GenericParam<'hir>],
    pub inner_ty: &'hir Ty<'hir>,
}

#[derive(Debug, Clone, Copy, HashStable_Generic)]
pub struct OpaqueTy<'hir> {
    #[stable_hasher(ignore)]
    pub hir_id: HirId,
    pub def_id: LocalDefId,
    pub bounds: GenericBounds<'hir>,
    pub origin: OpaqueTyOrigin<LocalDefId>,
    pub span: Span,
}

#[derive(Debug, Clone, Copy, HashStable_Generic)]
pub enum PreciseCapturingArg<'hir> {
    Lifetime(&'hir Lifetime),
    /// Non-lifetime argument (type or const)
    Param(PreciseCapturingNonLifetimeArg),
}

impl PreciseCapturingArg<'_> {
    pub fn hir_id(self) -> HirId {
        match self {
            PreciseCapturingArg::Lifetime(lt) => lt.hir_id,
            PreciseCapturingArg::Param(param) => param.hir_id,
        }
    }

    pub fn name(self) -> Symbol {
        match self {
            PreciseCapturingArg::Lifetime(lt) => lt.ident.name,
            PreciseCapturingArg::Param(param) => param.ident.name,
        }
    }
}

/// We need to have a [`Node`] for the [`HirId`] that we attach the type/const param
/// resolution to. Lifetimes don't have this problem, and for them, it's actually
/// kind of detrimental to use a custom node type versus just using [`Lifetime`],
/// since resolve_bound_vars operates on `Lifetime`s.
#[derive(Debug, Clone, Copy, HashStable_Generic)]
pub struct PreciseCapturingNonLifetimeArg {
    #[stable_hasher(ignore)]
    pub hir_id: HirId,
    pub ident: Ident,
    pub res: Res,
}

#[derive(Copy, Clone, PartialEq, Eq, Debug)]
#[derive(HashStable_Generic, Encodable, Decodable)]
pub enum RpitContext {
    Trait,
    TraitImpl,
}

/// From whence the opaque type came.
#[derive(Copy, Clone, PartialEq, Eq, Debug)]
#[derive(HashStable_Generic, Encodable, Decodable)]
pub enum OpaqueTyOrigin<D> {
    /// `-> impl Trait`
    FnReturn {
        /// The defining function.
        parent: D,
        // Whether this is an RPITIT (return position impl trait in trait)
        in_trait_or_impl: Option<RpitContext>,
    },
    /// `async fn`
    AsyncFn {
        /// The defining function.
        parent: D,
        // Whether this is an AFIT (async fn in trait)
        in_trait_or_impl: Option<RpitContext>,
    },
    /// type aliases: `type Foo = impl Trait;`
    TyAlias {
        /// The type alias or associated type parent of the TAIT/ATPIT
        parent: D,
        /// associated types in impl blocks for traits.
        in_assoc_ty: bool,
    },
}

#[derive(Debug, Clone, Copy, PartialEq, Eq, HashStable_Generic)]
pub enum InferDelegationKind {
    Input(usize),
    Output,
}

/// The various kinds of types recognized by the compiler.
#[derive(Debug, Clone, Copy, HashStable_Generic)]
pub enum TyKind<'hir> {
    /// Actual type should be inherited from `DefId` signature
    InferDelegation(DefId, InferDelegationKind),
    /// A variable length slice (i.e., `[T]`).
    Slice(&'hir Ty<'hir>),
    /// A fixed length array (i.e., `[T; n]`).
    Array(&'hir Ty<'hir>, &'hir ConstArg<'hir>),
    /// A raw pointer (i.e., `*const T` or `*mut T`).
    Ptr(MutTy<'hir>),
    /// A reference (i.e., `&'a T` or `&'a mut T`).
    Ref(&'hir Lifetime, MutTy<'hir>),
    /// A bare function (e.g., `fn(usize) -> bool`).
    BareFn(&'hir BareFnTy<'hir>),
    /// An unsafe binder type (e.g. `unsafe<'a> Foo<'a>`).
    UnsafeBinder(&'hir UnsafeBinderTy<'hir>),
    /// The never type (`!`).
    Never,
    /// A tuple (`(A, B, C, D, ...)`).
    Tup(&'hir [Ty<'hir>]),
    /// A path to a type definition (`module::module::...::Type`), or an
    /// associated type (e.g., `<Vec<T> as Trait>::Type` or `<T>::Target`).
    ///
    /// Type parameters may be stored in each `PathSegment`.
    Path(QPath<'hir>),
    /// An opaque type definition itself. This is only used for `impl Trait`.
    OpaqueDef(&'hir OpaqueTy<'hir>),
    /// A trait ascription type, which is `impl Trait` within a local binding.
    TraitAscription(GenericBounds<'hir>),
    /// A trait object type `Bound1 + Bound2 + Bound3`
    /// where `Bound` is a trait or a lifetime.
    TraitObject(&'hir [PolyTraitRef<'hir>], &'hir Lifetime, TraitObjectSyntax),
    /// Unused for now.
    Typeof(&'hir AnonConst),
    /// `TyKind::Infer` means the type should be inferred instead of it having been
    /// specified. This can appear anywhere in a type.
    ///
    /// **Note:** Not all inferred types are represented as
    /// `TyKind::Infer`. In cases where it is ambiguous whether
    /// a generic arg is a type or a const, inference variables are
    /// represented as `GenericArg::Infer` instead.
    Infer,
    /// Placeholder for a type that has failed to be defined.
    Err(rustc_span::ErrorGuaranteed),
    /// Pattern types (`pattern_type!(u32 is 1..)`)
    Pat(&'hir Ty<'hir>, &'hir Pat<'hir>),
}

#[derive(Debug, Clone, Copy, HashStable_Generic)]
pub enum InlineAsmOperand<'hir> {
    In {
        reg: InlineAsmRegOrRegClass,
        expr: &'hir Expr<'hir>,
    },
    Out {
        reg: InlineAsmRegOrRegClass,
        late: bool,
        expr: Option<&'hir Expr<'hir>>,
    },
    InOut {
        reg: InlineAsmRegOrRegClass,
        late: bool,
        expr: &'hir Expr<'hir>,
    },
    SplitInOut {
        reg: InlineAsmRegOrRegClass,
        late: bool,
        in_expr: &'hir Expr<'hir>,
        out_expr: Option<&'hir Expr<'hir>>,
    },
    Const {
        anon_const: &'hir AnonConst,
    },
    SymFn {
        anon_const: &'hir AnonConst,
    },
    SymStatic {
        path: QPath<'hir>,
        def_id: DefId,
    },
    Label {
        block: &'hir Block<'hir>,
    },
}

impl<'hir> InlineAsmOperand<'hir> {
    pub fn reg(&self) -> Option<InlineAsmRegOrRegClass> {
        match *self {
            Self::In { reg, .. }
            | Self::Out { reg, .. }
            | Self::InOut { reg, .. }
            | Self::SplitInOut { reg, .. } => Some(reg),
            Self::Const { .. }
            | Self::SymFn { .. }
            | Self::SymStatic { .. }
            | Self::Label { .. } => None,
        }
    }

    pub fn is_clobber(&self) -> bool {
        matches!(self, InlineAsmOperand::Out {
            reg: InlineAsmRegOrRegClass::Reg(_),
            late: _,
            expr: None
        })
    }
}

#[derive(Debug, Clone, Copy, HashStable_Generic)]
pub struct InlineAsm<'hir> {
    pub asm_macro: ast::AsmMacro,
    pub template: &'hir [InlineAsmTemplatePiece],
    pub template_strs: &'hir [(Symbol, Option<Symbol>, Span)],
    pub operands: &'hir [(InlineAsmOperand<'hir>, Span)],
    pub options: InlineAsmOptions,
    pub line_spans: &'hir [Span],
}

impl InlineAsm<'_> {
    pub fn contains_label(&self) -> bool {
        self.operands.iter().any(|x| matches!(x.0, InlineAsmOperand::Label { .. }))
    }
}

/// Represents a parameter in a function header.
#[derive(Debug, Clone, Copy, HashStable_Generic)]
pub struct Param<'hir> {
    #[stable_hasher(ignore)]
    pub hir_id: HirId,
    pub pat: &'hir Pat<'hir>,
    pub ty_span: Span,
    pub span: Span,
}

/// Represents the header (not the body) of a function declaration.
#[derive(Debug, Clone, Copy, HashStable_Generic)]
pub struct FnDecl<'hir> {
    /// The types of the function's parameters.
    ///
    /// Additional argument data is stored in the function's [body](Body::params).
    pub inputs: &'hir [Ty<'hir>],
    pub output: FnRetTy<'hir>,
    pub c_variadic: bool,
    /// Does the function have an implicit self?
    pub implicit_self: ImplicitSelfKind,
    /// Is lifetime elision allowed.
    pub lifetime_elision_allowed: bool,
}

impl<'hir> FnDecl<'hir> {
    pub fn opt_delegation_sig_id(&self) -> Option<DefId> {
        if let FnRetTy::Return(ty) = self.output
            && let TyKind::InferDelegation(sig_id, _) = ty.kind
        {
            return Some(sig_id);
        }
        None
    }
}

/// Represents what type of implicit self a function has, if any.
#[derive(Copy, Clone, PartialEq, Eq, Encodable, Decodable, Debug, HashStable_Generic)]
pub enum ImplicitSelfKind {
    /// Represents a `fn x(self);`.
    Imm,
    /// Represents a `fn x(mut self);`.
    Mut,
    /// Represents a `fn x(&self);`.
    RefImm,
    /// Represents a `fn x(&mut self);`.
    RefMut,
    /// Represents when a function does not have a self argument or
    /// when a function has a `self: X` argument.
    None,
}

impl ImplicitSelfKind {
    /// Does this represent an implicit self?
    pub fn has_implicit_self(&self) -> bool {
        !matches!(*self, ImplicitSelfKind::None)
    }
}

#[derive(Copy, Clone, PartialEq, Eq, Encodable, Decodable, Debug, HashStable_Generic)]
pub enum IsAsync {
    Async(Span),
    NotAsync,
}

impl IsAsync {
    pub fn is_async(self) -> bool {
        matches!(self, IsAsync::Async(_))
    }
}

#[derive(Copy, Clone, PartialEq, Eq, Debug, Encodable, Decodable, HashStable_Generic)]
pub enum Defaultness {
    Default { has_value: bool },
    Final,
}

impl Defaultness {
    pub fn has_value(&self) -> bool {
        match *self {
            Defaultness::Default { has_value } => has_value,
            Defaultness::Final => true,
        }
    }

    pub fn is_final(&self) -> bool {
        *self == Defaultness::Final
    }

    pub fn is_default(&self) -> bool {
        matches!(*self, Defaultness::Default { .. })
    }
}

#[derive(Debug, Clone, Copy, HashStable_Generic)]
pub enum FnRetTy<'hir> {
    /// Return type is not specified.
    ///
    /// Functions default to `()` and
    /// closures default to inference. Span points to where return
    /// type would be inserted.
    DefaultReturn(Span),
    /// Everything else.
    Return(&'hir Ty<'hir>),
}

impl<'hir> FnRetTy<'hir> {
    #[inline]
    pub fn span(&self) -> Span {
        match *self {
            Self::DefaultReturn(span) => span,
            Self::Return(ref ty) => ty.span,
        }
    }

    pub fn is_suggestable_infer_ty(&self) -> Option<&'hir Ty<'hir>> {
        if let Self::Return(ty) = self {
            if ty.is_suggestable_infer_ty() {
                return Some(*ty);
            }
        }
        None
    }
}

/// Represents `for<...>` binder before a closure
#[derive(Copy, Clone, Debug, HashStable_Generic)]
pub enum ClosureBinder {
    /// Binder is not specified.
    Default,
    /// Binder is specified.
    ///
    /// Span points to the whole `for<...>`.
    For { span: Span },
}

#[derive(Debug, Clone, Copy, HashStable_Generic)]
pub struct Mod<'hir> {
    pub spans: ModSpans,
    pub item_ids: &'hir [ItemId],
}

#[derive(Copy, Clone, Debug, HashStable_Generic)]
pub struct ModSpans {
    /// A span from the first token past `{` to the last token until `}`.
    /// For `mod foo;`, the inner span ranges from the first token
    /// to the last token in the external file.
    pub inner_span: Span,
    pub inject_use_span: Span,
}

#[derive(Debug, Clone, Copy, HashStable_Generic)]
pub struct EnumDef<'hir> {
    pub variants: &'hir [Variant<'hir>],
}

#[derive(Debug, Clone, Copy, HashStable_Generic)]
pub struct Variant<'hir> {
    /// Name of the variant.
    pub ident: Ident,
    /// Id of the variant (not the constructor, see `VariantData::ctor_hir_id()`).
    #[stable_hasher(ignore)]
    pub hir_id: HirId,
    pub def_id: LocalDefId,
    /// Fields and constructor id of the variant.
    pub data: VariantData<'hir>,
    /// Explicit discriminant (e.g., `Foo = 1`).
    pub disr_expr: Option<&'hir AnonConst>,
    /// Span
    pub span: Span,
}

#[derive(Copy, Clone, PartialEq, Debug, HashStable_Generic)]
pub enum UseKind {
    /// One import, e.g., `use foo::bar` or `use foo::bar as baz`.
    /// Also produced for each element of a list `use`, e.g.
    /// `use foo::{a, b}` lowers to `use foo::a; use foo::b;`.
    Single,

    /// Glob import, e.g., `use foo::*`.
    Glob,

    /// Degenerate list import, e.g., `use foo::{a, b}` produces
    /// an additional `use foo::{}` for performing checks such as
    /// unstable feature gating. May be removed in the future.
    ListStem,
}

/// References to traits in impls.
///
/// `resolve` maps each `TraitRef`'s `ref_id` to its defining trait; that's all
/// that the `ref_id` is for. Note that `ref_id`'s value is not the `HirId` of the
/// trait being referred to but just a unique `HirId` that serves as a key
/// within the resolution map.
#[derive(Clone, Debug, Copy, HashStable_Generic)]
pub struct TraitRef<'hir> {
    pub path: &'hir Path<'hir>,
    // Don't hash the `ref_id`. It is tracked via the thing it is used to access.
    #[stable_hasher(ignore)]
    pub hir_ref_id: HirId,
}

impl TraitRef<'_> {
    /// Gets the `DefId` of the referenced trait. It _must_ actually be a trait or trait alias.
    pub fn trait_def_id(&self) -> Option<DefId> {
        match self.path.res {
            Res::Def(DefKind::Trait | DefKind::TraitAlias, did) => Some(did),
            Res::Err => None,
            res => panic!("{res:?} did not resolve to a trait or trait alias"),
        }
    }
}

#[derive(Clone, Debug, Copy, HashStable_Generic)]
pub struct PolyTraitRef<'hir> {
    /// The `'a` in `for<'a> Foo<&'a T>`.
    pub bound_generic_params: &'hir [GenericParam<'hir>],

    /// The constness and polarity of the trait ref.
    ///
    /// The `async` modifier is lowered directly into a different trait for now.
    pub modifiers: TraitBoundModifiers,

    /// The `Foo<&'a T>` in `for<'a> Foo<&'a T>`.
    pub trait_ref: TraitRef<'hir>,

    pub span: Span,
}

#[derive(Debug, Clone, Copy, HashStable_Generic)]
pub struct FieldDef<'hir> {
    pub span: Span,
    pub vis_span: Span,
    pub ident: Ident,
    #[stable_hasher(ignore)]
    pub hir_id: HirId,
    pub def_id: LocalDefId,
    pub ty: &'hir Ty<'hir>,
    pub safety: Safety,
    pub default: Option<&'hir AnonConst>,
}

impl FieldDef<'_> {
    // Still necessary in couple of places
    pub fn is_positional(&self) -> bool {
        self.ident.as_str().as_bytes()[0].is_ascii_digit()
    }
}

/// Fields and constructor IDs of enum variants and structs.
#[derive(Debug, Clone, Copy, HashStable_Generic)]
pub enum VariantData<'hir> {
    /// A struct variant.
    ///
    /// E.g., `Bar { .. }` as in `enum Foo { Bar { .. } }`.
    Struct { fields: &'hir [FieldDef<'hir>], recovered: ast::Recovered },
    /// A tuple variant.
    ///
    /// E.g., `Bar(..)` as in `enum Foo { Bar(..) }`.
    Tuple(&'hir [FieldDef<'hir>], #[stable_hasher(ignore)] HirId, LocalDefId),
    /// A unit variant.
    ///
    /// E.g., `Bar = ..` as in `enum Foo { Bar = .. }`.
    Unit(#[stable_hasher(ignore)] HirId, LocalDefId),
}

impl<'hir> VariantData<'hir> {
    /// Return the fields of this variant.
    pub fn fields(&self) -> &'hir [FieldDef<'hir>] {
        match *self {
            VariantData::Struct { fields, .. } | VariantData::Tuple(fields, ..) => fields,
            _ => &[],
        }
    }

    pub fn ctor(&self) -> Option<(CtorKind, HirId, LocalDefId)> {
        match *self {
            VariantData::Tuple(_, hir_id, def_id) => Some((CtorKind::Fn, hir_id, def_id)),
            VariantData::Unit(hir_id, def_id) => Some((CtorKind::Const, hir_id, def_id)),
            VariantData::Struct { .. } => None,
        }
    }

    #[inline]
    pub fn ctor_kind(&self) -> Option<CtorKind> {
        self.ctor().map(|(kind, ..)| kind)
    }

    /// Return the `HirId` of this variant's constructor, if it has one.
    #[inline]
    pub fn ctor_hir_id(&self) -> Option<HirId> {
        self.ctor().map(|(_, hir_id, _)| hir_id)
    }

    /// Return the `LocalDefId` of this variant's constructor, if it has one.
    #[inline]
    pub fn ctor_def_id(&self) -> Option<LocalDefId> {
        self.ctor().map(|(.., def_id)| def_id)
    }
}

// The bodies for items are stored "out of line", in a separate
// hashmap in the `Crate`. Here we just record the hir-id of the item
// so it can fetched later.
#[derive(Copy, Clone, PartialEq, Eq, Encodable, Decodable, Debug, Hash, HashStable_Generic)]
pub struct ItemId {
    pub owner_id: OwnerId,
}

impl ItemId {
    #[inline]
    pub fn hir_id(&self) -> HirId {
        // Items are always HIR owners.
        HirId::make_owner(self.owner_id.def_id)
    }
}

/// An item
///
/// The name might be a dummy name in case of anonymous items
///
/// For more details, see the [rust lang reference].
/// Note that the reference does not document nightly-only features.
/// There may be also slight differences in the names and representation of AST nodes between
/// the compiler and the reference.
///
/// [rust lang reference]: https://doc.rust-lang.org/reference/items.html
#[derive(Debug, Clone, Copy, HashStable_Generic)]
pub struct Item<'hir> {
    pub ident: Ident,
    pub owner_id: OwnerId,
    pub kind: ItemKind<'hir>,
    pub span: Span,
    pub vis_span: Span,
}

impl<'hir> Item<'hir> {
    #[inline]
    pub fn hir_id(&self) -> HirId {
        // Items are always HIR owners.
        HirId::make_owner(self.owner_id.def_id)
    }

    pub fn item_id(&self) -> ItemId {
        ItemId { owner_id: self.owner_id }
    }

    /// Check if this is an [`ItemKind::Enum`], [`ItemKind::Struct`] or
    /// [`ItemKind::Union`].
    pub fn is_adt(&self) -> bool {
        matches!(self.kind, ItemKind::Enum(..) | ItemKind::Struct(..) | ItemKind::Union(..))
    }

    /// Check if this is an [`ItemKind::Struct`] or [`ItemKind::Union`].
    pub fn is_struct_or_union(&self) -> bool {
        matches!(self.kind, ItemKind::Struct(..) | ItemKind::Union(..))
    }

    expect_methods_self_kind! {
        expect_extern_crate, Option<Symbol>, ItemKind::ExternCrate(s), *s;

        expect_use, (&'hir UsePath<'hir>, UseKind), ItemKind::Use(p, uk), (p, *uk);

        expect_static, (&'hir Ty<'hir>, Mutability, BodyId),
            ItemKind::Static(ty, mutbl, body), (ty, *mutbl, *body);

        expect_const, (&'hir Ty<'hir>, &'hir Generics<'hir>, BodyId),
            ItemKind::Const(ty, generics, body), (ty, generics, *body);

        expect_fn, (&FnSig<'hir>, &'hir Generics<'hir>, BodyId),
            ItemKind::Fn { sig, generics, body, .. }, (sig, generics, *body);

        expect_macro, (&ast::MacroDef, MacroKind), ItemKind::Macro(def, mk), (def, *mk);

        expect_mod, &'hir Mod<'hir>, ItemKind::Mod(m), m;

        expect_foreign_mod, (ExternAbi, &'hir [ForeignItemRef]),
            ItemKind::ForeignMod { abi, items }, (*abi, items);

        expect_global_asm, &'hir InlineAsm<'hir>, ItemKind::GlobalAsm(asm), asm;

        expect_ty_alias, (&'hir Ty<'hir>, &'hir Generics<'hir>),
            ItemKind::TyAlias(ty, generics), (ty, generics);

        expect_enum, (&EnumDef<'hir>, &'hir Generics<'hir>), ItemKind::Enum(def, generics), (def, generics);

        expect_struct, (&VariantData<'hir>, &'hir Generics<'hir>),
            ItemKind::Struct(data, generics), (data, generics);

        expect_union, (&VariantData<'hir>, &'hir Generics<'hir>),
            ItemKind::Union(data, generics), (data, generics);

        expect_trait,
            (IsAuto, Safety, &'hir Generics<'hir>, GenericBounds<'hir>, &'hir [TraitItemRef]),
            ItemKind::Trait(is_auto, safety, generics, bounds, items),
            (*is_auto, *safety, generics, bounds, items);

        expect_trait_alias, (&'hir Generics<'hir>, GenericBounds<'hir>),
            ItemKind::TraitAlias(generics, bounds), (generics, bounds);

        expect_impl, &'hir Impl<'hir>, ItemKind::Impl(imp), imp;
    }
}

#[derive(Copy, Clone, PartialEq, Eq, PartialOrd, Ord, Hash, Debug)]
#[derive(Encodable, Decodable, HashStable_Generic)]
pub enum Safety {
    Unsafe,
    Safe,
}

impl Safety {
    pub fn prefix_str(self) -> &'static str {
        match self {
            Self::Unsafe => "unsafe ",
            Self::Safe => "",
        }
    }

    #[inline]
    pub fn is_unsafe(self) -> bool {
        !self.is_safe()
    }

    #[inline]
    pub fn is_safe(self) -> bool {
        match self {
            Self::Unsafe => false,
            Self::Safe => true,
        }
    }
}

impl fmt::Display for Safety {
    fn fmt(&self, f: &mut fmt::Formatter<'_>) -> fmt::Result {
        f.write_str(match *self {
            Self::Unsafe => "unsafe",
            Self::Safe => "safe",
        })
    }
}

#[derive(Copy, Clone, PartialEq, Eq, Debug, Encodable, Decodable, HashStable_Generic)]
pub enum Constness {
    Const,
    NotConst,
}

impl fmt::Display for Constness {
    fn fmt(&self, f: &mut fmt::Formatter<'_>) -> fmt::Result {
        f.write_str(match *self {
            Self::Const => "const",
            Self::NotConst => "non-const",
        })
    }
}

/// The actualy safety specified in syntax. We may treat
/// its safety different within the type system to create a
/// "sound by default" system that needs checking this enum
/// explicitly to allow unsafe operations.
#[derive(Copy, Clone, Debug, HashStable_Generic, PartialEq, Eq)]
pub enum HeaderSafety {
    /// A safe function annotated with `#[target_features]`.
    /// The type system treats this function as an unsafe function,
    /// but safety checking will check this enum to treat it as safe
    /// and allowing calling other safe target feature functions with
    /// the same features without requiring an additional unsafe block.
    SafeTargetFeatures,
    Normal(Safety),
}

impl From<Safety> for HeaderSafety {
    fn from(v: Safety) -> Self {
        Self::Normal(v)
    }
}

#[derive(Copy, Clone, Debug, HashStable_Generic)]
pub struct FnHeader {
    pub safety: HeaderSafety,
    pub constness: Constness,
    pub asyncness: IsAsync,
    pub abi: ExternAbi,
}

impl FnHeader {
    pub fn is_async(&self) -> bool {
        matches!(&self.asyncness, IsAsync::Async(_))
    }

    pub fn is_const(&self) -> bool {
        matches!(&self.constness, Constness::Const)
    }

    pub fn is_unsafe(&self) -> bool {
        self.safety().is_unsafe()
    }

    pub fn is_safe(&self) -> bool {
        self.safety().is_safe()
    }

    pub fn safety(&self) -> Safety {
        match self.safety {
            HeaderSafety::SafeTargetFeatures => Safety::Unsafe,
            HeaderSafety::Normal(safety) => safety,
        }
    }
}

#[derive(Debug, Clone, Copy, HashStable_Generic)]
pub enum ItemKind<'hir> {
    /// An `extern crate` item, with optional *original* crate name if the crate was renamed.
    ///
    /// E.g., `extern crate foo` or `extern crate foo_bar as foo`.
    ExternCrate(Option<Symbol>),

    /// `use foo::bar::*;` or `use foo::bar::baz as quux;`
    ///
    /// or just
    ///
    /// `use foo::bar::baz;` (with `as baz` implicitly on the right).
    Use(&'hir UsePath<'hir>, UseKind),

    /// A `static` item.
    Static(&'hir Ty<'hir>, Mutability, BodyId),
    /// A `const` item.
    Const(&'hir Ty<'hir>, &'hir Generics<'hir>, BodyId),
    /// A function declaration.
    Fn {
        sig: FnSig<'hir>,
        generics: &'hir Generics<'hir>,
        body: BodyId,
        /// Whether this function actually has a body.
        /// For functions without a body, `body` is synthesized (to avoid ICEs all over the
        /// compiler), but that code should never be translated.
        has_body: bool,
    },
    /// A MBE macro definition (`macro_rules!` or `macro`).
    Macro(&'hir ast::MacroDef, MacroKind),
    /// A module.
    Mod(&'hir Mod<'hir>),
    /// An external module, e.g. `extern { .. }`.
    ForeignMod { abi: ExternAbi, items: &'hir [ForeignItemRef] },
    /// Module-level inline assembly (from `global_asm!`).
    GlobalAsm(&'hir InlineAsm<'hir>),
    /// A type alias, e.g., `type Foo = Bar<u8>`.
    TyAlias(&'hir Ty<'hir>, &'hir Generics<'hir>),
    /// An enum definition, e.g., `enum Foo<A, B> {C<A>, D<B>}`.
    Enum(EnumDef<'hir>, &'hir Generics<'hir>),
    /// A struct definition, e.g., `struct Foo<A> {x: A}`.
    Struct(VariantData<'hir>, &'hir Generics<'hir>),
    /// A union definition, e.g., `union Foo<A, B> {x: A, y: B}`.
    Union(VariantData<'hir>, &'hir Generics<'hir>),
    /// A trait definition.
    Trait(IsAuto, Safety, &'hir Generics<'hir>, GenericBounds<'hir>, &'hir [TraitItemRef]),
    /// A trait alias.
    TraitAlias(&'hir Generics<'hir>, GenericBounds<'hir>),

    /// An implementation, e.g., `impl<A> Trait for Foo { .. }`.
    Impl(&'hir Impl<'hir>),
}

/// Represents an impl block declaration.
///
/// E.g., `impl $Type { .. }` or `impl $Trait for $Type { .. }`
/// Refer to [`ImplItem`] for an associated item within an impl block.
#[derive(Debug, Clone, Copy, HashStable_Generic)]
pub struct Impl<'hir> {
    pub constness: Constness,
    pub safety: Safety,
    pub polarity: ImplPolarity,
    pub defaultness: Defaultness,
    // We do not put a `Span` in `Defaultness` because it breaks foreign crate metadata
    // decoding as `Span`s cannot be decoded when a `Session` is not available.
    pub defaultness_span: Option<Span>,
    pub generics: &'hir Generics<'hir>,

    /// The trait being implemented, if any.
    pub of_trait: Option<TraitRef<'hir>>,

    pub self_ty: &'hir Ty<'hir>,
    pub items: &'hir [ImplItemRef],
}

impl ItemKind<'_> {
    pub fn generics(&self) -> Option<&Generics<'_>> {
        Some(match *self {
            ItemKind::Fn { ref generics, .. }
            | ItemKind::TyAlias(_, ref generics)
            | ItemKind::Const(_, ref generics, _)
            | ItemKind::Enum(_, ref generics)
            | ItemKind::Struct(_, ref generics)
            | ItemKind::Union(_, ref generics)
            | ItemKind::Trait(_, _, ref generics, _, _)
            | ItemKind::TraitAlias(ref generics, _)
            | ItemKind::Impl(Impl { ref generics, .. }) => generics,
            _ => return None,
        })
    }

    pub fn descr(&self) -> &'static str {
        match self {
            ItemKind::ExternCrate(..) => "extern crate",
            ItemKind::Use(..) => "`use` import",
            ItemKind::Static(..) => "static item",
            ItemKind::Const(..) => "constant item",
            ItemKind::Fn { .. } => "function",
            ItemKind::Macro(..) => "macro",
            ItemKind::Mod(..) => "module",
            ItemKind::ForeignMod { .. } => "extern block",
            ItemKind::GlobalAsm(..) => "global asm item",
            ItemKind::TyAlias(..) => "type alias",
            ItemKind::Enum(..) => "enum",
            ItemKind::Struct(..) => "struct",
            ItemKind::Union(..) => "union",
            ItemKind::Trait(..) => "trait",
            ItemKind::TraitAlias(..) => "trait alias",
            ItemKind::Impl(..) => "implementation",
        }
    }
}

/// A reference from an trait to one of its associated items. This
/// contains the item's id, naturally, but also the item's name and
/// some other high-level details (like whether it is an associated
/// type or method, and whether it is public). This allows other
/// passes to find the impl they want without loading the ID (which
/// means fewer edges in the incremental compilation graph).
#[derive(Debug, Clone, Copy, HashStable_Generic)]
pub struct TraitItemRef {
    pub id: TraitItemId,
    pub ident: Ident,
    pub kind: AssocItemKind,
    pub span: Span,
}

/// A reference from an impl to one of its associated items. This
/// contains the item's ID, naturally, but also the item's name and
/// some other high-level details (like whether it is an associated
/// type or method, and whether it is public). This allows other
/// passes to find the impl they want without loading the ID (which
/// means fewer edges in the incremental compilation graph).
#[derive(Debug, Clone, Copy, HashStable_Generic)]
pub struct ImplItemRef {
    pub id: ImplItemId,
    pub ident: Ident,
    pub kind: AssocItemKind,
    pub span: Span,
    /// When we are in a trait impl, link to the trait-item's id.
    pub trait_item_def_id: Option<DefId>,
}

#[derive(Copy, Clone, PartialEq, Debug, HashStable_Generic)]
pub enum AssocItemKind {
    Const,
    Fn { has_self: bool },
    Type,
}

// The bodies for items are stored "out of line", in a separate
// hashmap in the `Crate`. Here we just record the hir-id of the item
// so it can fetched later.
#[derive(Copy, Clone, PartialEq, Eq, Encodable, Decodable, Debug, HashStable_Generic)]
pub struct ForeignItemId {
    pub owner_id: OwnerId,
}

impl ForeignItemId {
    #[inline]
    pub fn hir_id(&self) -> HirId {
        // Items are always HIR owners.
        HirId::make_owner(self.owner_id.def_id)
    }
}

/// A reference from a foreign block to one of its items. This
/// contains the item's ID, naturally, but also the item's name and
/// some other high-level details (like whether it is an associated
/// type or method, and whether it is public). This allows other
/// passes to find the impl they want without loading the ID (which
/// means fewer edges in the incremental compilation graph).
#[derive(Debug, Clone, Copy, HashStable_Generic)]
pub struct ForeignItemRef {
    pub id: ForeignItemId,
    pub ident: Ident,
    pub span: Span,
}

#[derive(Debug, Clone, Copy, HashStable_Generic)]
pub struct ForeignItem<'hir> {
    pub ident: Ident,
    pub kind: ForeignItemKind<'hir>,
    pub owner_id: OwnerId,
    pub span: Span,
    pub vis_span: Span,
}

impl ForeignItem<'_> {
    #[inline]
    pub fn hir_id(&self) -> HirId {
        // Items are always HIR owners.
        HirId::make_owner(self.owner_id.def_id)
    }

    pub fn foreign_item_id(&self) -> ForeignItemId {
        ForeignItemId { owner_id: self.owner_id }
    }
}

/// An item within an `extern` block.
#[derive(Debug, Clone, Copy, HashStable_Generic)]
pub enum ForeignItemKind<'hir> {
    /// A foreign function.
    Fn(FnSig<'hir>, &'hir [Ident], &'hir Generics<'hir>),
    /// A foreign static item (`static ext: u8`).
    Static(&'hir Ty<'hir>, Mutability, Safety),
    /// A foreign type.
    Type,
}

/// A variable captured by a closure.
#[derive(Debug, Copy, Clone, HashStable_Generic)]
pub struct Upvar {
    /// First span where it is accessed (there can be multiple).
    pub span: Span,
}

// The TraitCandidate's import_ids is empty if the trait is defined in the same module, and
// has length > 0 if the trait is found through an chain of imports, starting with the
// import/use statement in the scope where the trait is used.
#[derive(Debug, Clone, HashStable_Generic)]
pub struct TraitCandidate {
    pub def_id: DefId,
    pub import_ids: SmallVec<[LocalDefId; 1]>,
}

#[derive(Copy, Clone, Debug, HashStable_Generic)]
pub enum OwnerNode<'hir> {
    Item(&'hir Item<'hir>),
    ForeignItem(&'hir ForeignItem<'hir>),
    TraitItem(&'hir TraitItem<'hir>),
    ImplItem(&'hir ImplItem<'hir>),
    Crate(&'hir Mod<'hir>),
    Synthetic,
}

impl<'hir> OwnerNode<'hir> {
    pub fn ident(&self) -> Option<Ident> {
        match self {
            OwnerNode::Item(Item { ident, .. })
            | OwnerNode::ForeignItem(ForeignItem { ident, .. })
            | OwnerNode::ImplItem(ImplItem { ident, .. })
            | OwnerNode::TraitItem(TraitItem { ident, .. }) => Some(*ident),
            OwnerNode::Crate(..) | OwnerNode::Synthetic => None,
        }
    }

    pub fn span(&self) -> Span {
        match self {
            OwnerNode::Item(Item { span, .. })
            | OwnerNode::ForeignItem(ForeignItem { span, .. })
            | OwnerNode::ImplItem(ImplItem { span, .. })
            | OwnerNode::TraitItem(TraitItem { span, .. }) => *span,
            OwnerNode::Crate(Mod { spans: ModSpans { inner_span, .. }, .. }) => *inner_span,
            OwnerNode::Synthetic => unreachable!(),
        }
    }

    pub fn fn_sig(self) -> Option<&'hir FnSig<'hir>> {
        match self {
            OwnerNode::TraitItem(TraitItem { kind: TraitItemKind::Fn(fn_sig, _), .. })
            | OwnerNode::ImplItem(ImplItem { kind: ImplItemKind::Fn(fn_sig, _), .. })
            | OwnerNode::Item(Item { kind: ItemKind::Fn { sig: fn_sig, .. }, .. })
            | OwnerNode::ForeignItem(ForeignItem {
                kind: ForeignItemKind::Fn(fn_sig, _, _), ..
            }) => Some(fn_sig),
            _ => None,
        }
    }

    pub fn fn_decl(self) -> Option<&'hir FnDecl<'hir>> {
        match self {
            OwnerNode::TraitItem(TraitItem { kind: TraitItemKind::Fn(fn_sig, _), .. })
            | OwnerNode::ImplItem(ImplItem { kind: ImplItemKind::Fn(fn_sig, _), .. })
            | OwnerNode::Item(Item { kind: ItemKind::Fn { sig: fn_sig, .. }, .. })
            | OwnerNode::ForeignItem(ForeignItem {
                kind: ForeignItemKind::Fn(fn_sig, _, _), ..
            }) => Some(fn_sig.decl),
            _ => None,
        }
    }

    pub fn body_id(&self) -> Option<BodyId> {
        match self {
            OwnerNode::Item(Item {
                kind:
                    ItemKind::Static(_, _, body)
                    | ItemKind::Const(_, _, body)
                    | ItemKind::Fn { body, .. },
                ..
            })
            | OwnerNode::TraitItem(TraitItem {
                kind:
                    TraitItemKind::Fn(_, TraitFn::Provided(body)) | TraitItemKind::Const(_, Some(body)),
                ..
            })
            | OwnerNode::ImplItem(ImplItem {
                kind: ImplItemKind::Fn(_, body) | ImplItemKind::Const(_, body),
                ..
            }) => Some(*body),
            _ => None,
        }
    }

    pub fn generics(self) -> Option<&'hir Generics<'hir>> {
        Node::generics(self.into())
    }

    pub fn def_id(self) -> OwnerId {
        match self {
            OwnerNode::Item(Item { owner_id, .. })
            | OwnerNode::TraitItem(TraitItem { owner_id, .. })
            | OwnerNode::ImplItem(ImplItem { owner_id, .. })
            | OwnerNode::ForeignItem(ForeignItem { owner_id, .. }) => *owner_id,
            OwnerNode::Crate(..) => crate::CRATE_HIR_ID.owner,
            OwnerNode::Synthetic => unreachable!(),
        }
    }

    /// Check if node is an impl block.
    pub fn is_impl_block(&self) -> bool {
        matches!(self, OwnerNode::Item(Item { kind: ItemKind::Impl(_), .. }))
    }

    expect_methods_self! {
        expect_item,         &'hir Item<'hir>,        OwnerNode::Item(n),        n;
        expect_foreign_item, &'hir ForeignItem<'hir>, OwnerNode::ForeignItem(n), n;
        expect_impl_item,    &'hir ImplItem<'hir>,    OwnerNode::ImplItem(n),    n;
        expect_trait_item,   &'hir TraitItem<'hir>,   OwnerNode::TraitItem(n),   n;
    }
}

impl<'hir> From<&'hir Item<'hir>> for OwnerNode<'hir> {
    fn from(val: &'hir Item<'hir>) -> Self {
        OwnerNode::Item(val)
    }
}

impl<'hir> From<&'hir ForeignItem<'hir>> for OwnerNode<'hir> {
    fn from(val: &'hir ForeignItem<'hir>) -> Self {
        OwnerNode::ForeignItem(val)
    }
}

impl<'hir> From<&'hir ImplItem<'hir>> for OwnerNode<'hir> {
    fn from(val: &'hir ImplItem<'hir>) -> Self {
        OwnerNode::ImplItem(val)
    }
}

impl<'hir> From<&'hir TraitItem<'hir>> for OwnerNode<'hir> {
    fn from(val: &'hir TraitItem<'hir>) -> Self {
        OwnerNode::TraitItem(val)
    }
}

impl<'hir> From<OwnerNode<'hir>> for Node<'hir> {
    fn from(val: OwnerNode<'hir>) -> Self {
        match val {
            OwnerNode::Item(n) => Node::Item(n),
            OwnerNode::ForeignItem(n) => Node::ForeignItem(n),
            OwnerNode::ImplItem(n) => Node::ImplItem(n),
            OwnerNode::TraitItem(n) => Node::TraitItem(n),
            OwnerNode::Crate(n) => Node::Crate(n),
            OwnerNode::Synthetic => Node::Synthetic,
        }
    }
}

#[derive(Copy, Clone, Debug, HashStable_Generic)]
pub enum Node<'hir> {
    Param(&'hir Param<'hir>),
    Item(&'hir Item<'hir>),
    ForeignItem(&'hir ForeignItem<'hir>),
    TraitItem(&'hir TraitItem<'hir>),
    ImplItem(&'hir ImplItem<'hir>),
    Variant(&'hir Variant<'hir>),
    Field(&'hir FieldDef<'hir>),
    AnonConst(&'hir AnonConst),
    ConstBlock(&'hir ConstBlock),
    ConstArg(&'hir ConstArg<'hir>),
    Expr(&'hir Expr<'hir>),
    ExprField(&'hir ExprField<'hir>),
    Stmt(&'hir Stmt<'hir>),
    PathSegment(&'hir PathSegment<'hir>),
    Ty(&'hir Ty<'hir>),
    AssocItemConstraint(&'hir AssocItemConstraint<'hir>),
    TraitRef(&'hir TraitRef<'hir>),
    OpaqueTy(&'hir OpaqueTy<'hir>),
    Pat(&'hir Pat<'hir>),
    PatField(&'hir PatField<'hir>),
    /// Needed as its own node with its own HirId for tracking
    /// the unadjusted type of literals within patterns
    /// (e.g. byte str literals not being of slice type).
    PatExpr(&'hir PatExpr<'hir>),
    Arm(&'hir Arm<'hir>),
    Block(&'hir Block<'hir>),
    LetStmt(&'hir LetStmt<'hir>),
    /// `Ctor` refers to the constructor of an enum variant or struct. Only tuple or unit variants
    /// with synthesized constructors.
    Ctor(&'hir VariantData<'hir>),
    Lifetime(&'hir Lifetime),
    GenericParam(&'hir GenericParam<'hir>),
    Crate(&'hir Mod<'hir>),
    Infer(&'hir InferArg),
    WherePredicate(&'hir WherePredicate<'hir>),
    PreciseCapturingNonLifetimeArg(&'hir PreciseCapturingNonLifetimeArg),
    // Created by query feeding
    Synthetic,
    Err(Span),
}

impl<'hir> Node<'hir> {
    /// Get the identifier of this `Node`, if applicable.
    ///
    /// # Edge cases
    ///
    /// Calling `.ident()` on a [`Node::Ctor`] will return `None`
    /// because `Ctor`s do not have identifiers themselves.
    /// Instead, call `.ident()` on the parent struct/variant, like so:
    ///
    /// ```ignore (illustrative)
    /// ctor
    ///     .ctor_hir_id()
    ///     .map(|ctor_id| tcx.parent_hir_node(ctor_id))
    ///     .and_then(|parent| parent.ident())
    /// ```
    pub fn ident(&self) -> Option<Ident> {
        match self {
            Node::TraitItem(TraitItem { ident, .. })
            | Node::ImplItem(ImplItem { ident, .. })
            | Node::ForeignItem(ForeignItem { ident, .. })
            | Node::Field(FieldDef { ident, .. })
            | Node::Variant(Variant { ident, .. })
            | Node::Item(Item { ident, .. })
            | Node::PathSegment(PathSegment { ident, .. }) => Some(*ident),
            Node::Lifetime(lt) => Some(lt.ident),
            Node::GenericParam(p) => Some(p.name.ident()),
            Node::AssocItemConstraint(c) => Some(c.ident),
            Node::PatField(f) => Some(f.ident),
            Node::ExprField(f) => Some(f.ident),
            Node::PreciseCapturingNonLifetimeArg(a) => Some(a.ident),
            Node::Param(..)
            | Node::AnonConst(..)
            | Node::ConstBlock(..)
            | Node::ConstArg(..)
            | Node::Expr(..)
            | Node::Stmt(..)
            | Node::Block(..)
            | Node::Ctor(..)
            | Node::Pat(..)
            | Node::PatExpr(..)
            | Node::Arm(..)
            | Node::LetStmt(..)
            | Node::Crate(..)
            | Node::Ty(..)
            | Node::TraitRef(..)
            | Node::OpaqueTy(..)
            | Node::Infer(..)
            | Node::WherePredicate(..)
            | Node::Synthetic
            | Node::Err(..) => None,
        }
    }

    pub fn fn_decl(self) -> Option<&'hir FnDecl<'hir>> {
        match self {
            Node::TraitItem(TraitItem { kind: TraitItemKind::Fn(fn_sig, _), .. })
            | Node::ImplItem(ImplItem { kind: ImplItemKind::Fn(fn_sig, _), .. })
            | Node::Item(Item { kind: ItemKind::Fn { sig: fn_sig, .. }, .. })
            | Node::ForeignItem(ForeignItem { kind: ForeignItemKind::Fn(fn_sig, _, _), .. }) => {
                Some(fn_sig.decl)
            }
            Node::Expr(Expr { kind: ExprKind::Closure(Closure { fn_decl, .. }), .. }) => {
                Some(fn_decl)
            }
            _ => None,
        }
    }

    /// Get a `hir::Impl` if the node is an impl block for the given `trait_def_id`.
    pub fn impl_block_of_trait(self, trait_def_id: DefId) -> Option<&'hir Impl<'hir>> {
        match self {
            Node::Item(Item { kind: ItemKind::Impl(impl_block), .. })
                if impl_block
                    .of_trait
                    .and_then(|trait_ref| trait_ref.trait_def_id())
                    .is_some_and(|trait_id| trait_id == trait_def_id) =>
            {
                Some(impl_block)
            }
            _ => None,
        }
    }

    pub fn fn_sig(self) -> Option<&'hir FnSig<'hir>> {
        match self {
            Node::TraitItem(TraitItem { kind: TraitItemKind::Fn(fn_sig, _), .. })
            | Node::ImplItem(ImplItem { kind: ImplItemKind::Fn(fn_sig, _), .. })
            | Node::Item(Item { kind: ItemKind::Fn { sig: fn_sig, .. }, .. })
            | Node::ForeignItem(ForeignItem { kind: ForeignItemKind::Fn(fn_sig, _, _), .. }) => {
                Some(fn_sig)
            }
            _ => None,
        }
    }

    /// Get the type for constants, assoc types, type aliases and statics.
    pub fn ty(self) -> Option<&'hir Ty<'hir>> {
        match self {
            Node::Item(it) => match it.kind {
                ItemKind::TyAlias(ty, _)
                | ItemKind::Static(ty, _, _)
                | ItemKind::Const(ty, _, _) => Some(ty),
                ItemKind::Impl(impl_item) => Some(&impl_item.self_ty),
                _ => None,
            },
            Node::TraitItem(it) => match it.kind {
                TraitItemKind::Const(ty, _) => Some(ty),
                TraitItemKind::Type(_, ty) => ty,
                _ => None,
            },
            Node::ImplItem(it) => match it.kind {
                ImplItemKind::Const(ty, _) => Some(ty),
                ImplItemKind::Type(ty) => Some(ty),
                _ => None,
            },
            _ => None,
        }
    }

    pub fn alias_ty(self) -> Option<&'hir Ty<'hir>> {
        match self {
            Node::Item(Item { kind: ItemKind::TyAlias(ty, ..), .. }) => Some(ty),
            _ => None,
        }
    }

    #[inline]
    pub fn associated_body(&self) -> Option<(LocalDefId, BodyId)> {
        match self {
            Node::Item(Item {
                owner_id,
                kind:
                    ItemKind::Const(_, _, body) | ItemKind::Static(.., body) | ItemKind::Fn { body, .. },
                ..
            })
            | Node::TraitItem(TraitItem {
                owner_id,
                kind:
                    TraitItemKind::Const(_, Some(body)) | TraitItemKind::Fn(_, TraitFn::Provided(body)),
                ..
            })
            | Node::ImplItem(ImplItem {
                owner_id,
                kind: ImplItemKind::Const(_, body) | ImplItemKind::Fn(_, body),
                ..
            }) => Some((owner_id.def_id, *body)),

            Node::Expr(Expr { kind: ExprKind::Closure(Closure { def_id, body, .. }), .. }) => {
                Some((*def_id, *body))
            }

            Node::AnonConst(constant) => Some((constant.def_id, constant.body)),
            Node::ConstBlock(constant) => Some((constant.def_id, constant.body)),

            _ => None,
        }
    }

    pub fn body_id(&self) -> Option<BodyId> {
        Some(self.associated_body()?.1)
    }

    pub fn generics(self) -> Option<&'hir Generics<'hir>> {
        match self {
            Node::ForeignItem(ForeignItem {
                kind: ForeignItemKind::Fn(_, _, generics), ..
            })
            | Node::TraitItem(TraitItem { generics, .. })
            | Node::ImplItem(ImplItem { generics, .. }) => Some(generics),
            Node::Item(item) => item.kind.generics(),
            _ => None,
        }
    }

    pub fn as_owner(self) -> Option<OwnerNode<'hir>> {
        match self {
            Node::Item(i) => Some(OwnerNode::Item(i)),
            Node::ForeignItem(i) => Some(OwnerNode::ForeignItem(i)),
            Node::TraitItem(i) => Some(OwnerNode::TraitItem(i)),
            Node::ImplItem(i) => Some(OwnerNode::ImplItem(i)),
            Node::Crate(i) => Some(OwnerNode::Crate(i)),
            Node::Synthetic => Some(OwnerNode::Synthetic),
            _ => None,
        }
    }

    pub fn fn_kind(self) -> Option<FnKind<'hir>> {
        match self {
            Node::Item(i) => match i.kind {
                ItemKind::Fn { sig, generics, .. } => {
                    Some(FnKind::ItemFn(i.ident, generics, sig.header))
                }
                _ => None,
            },
            Node::TraitItem(ti) => match ti.kind {
                TraitItemKind::Fn(ref sig, _) => Some(FnKind::Method(ti.ident, sig)),
                _ => None,
            },
            Node::ImplItem(ii) => match ii.kind {
                ImplItemKind::Fn(ref sig, _) => Some(FnKind::Method(ii.ident, sig)),
                _ => None,
            },
            Node::Expr(e) => match e.kind {
                ExprKind::Closure { .. } => Some(FnKind::Closure),
                _ => None,
            },
            _ => None,
        }
    }

    expect_methods_self! {
        expect_param,         &'hir Param<'hir>,        Node::Param(n),        n;
        expect_item,          &'hir Item<'hir>,         Node::Item(n),         n;
        expect_foreign_item,  &'hir ForeignItem<'hir>,  Node::ForeignItem(n),  n;
        expect_trait_item,    &'hir TraitItem<'hir>,    Node::TraitItem(n),    n;
        expect_impl_item,     &'hir ImplItem<'hir>,     Node::ImplItem(n),     n;
        expect_variant,       &'hir Variant<'hir>,      Node::Variant(n),      n;
        expect_field,         &'hir FieldDef<'hir>,     Node::Field(n),        n;
        expect_anon_const,    &'hir AnonConst,          Node::AnonConst(n),    n;
        expect_inline_const,  &'hir ConstBlock,         Node::ConstBlock(n),   n;
        expect_expr,          &'hir Expr<'hir>,         Node::Expr(n),         n;
        expect_expr_field,    &'hir ExprField<'hir>,    Node::ExprField(n),    n;
        expect_stmt,          &'hir Stmt<'hir>,         Node::Stmt(n),         n;
        expect_path_segment,  &'hir PathSegment<'hir>,  Node::PathSegment(n),  n;
        expect_ty,            &'hir Ty<'hir>,           Node::Ty(n),           n;
        expect_assoc_item_constraint,  &'hir AssocItemConstraint<'hir>,  Node::AssocItemConstraint(n),  n;
        expect_trait_ref,     &'hir TraitRef<'hir>,     Node::TraitRef(n),     n;
        expect_opaque_ty,     &'hir OpaqueTy<'hir>,     Node::OpaqueTy(n),     n;
        expect_pat,           &'hir Pat<'hir>,          Node::Pat(n),          n;
        expect_pat_field,     &'hir PatField<'hir>,     Node::PatField(n),     n;
        expect_arm,           &'hir Arm<'hir>,          Node::Arm(n),          n;
        expect_block,         &'hir Block<'hir>,        Node::Block(n),        n;
        expect_let_stmt,      &'hir LetStmt<'hir>,      Node::LetStmt(n),      n;
        expect_ctor,          &'hir VariantData<'hir>,  Node::Ctor(n),         n;
        expect_lifetime,      &'hir Lifetime,           Node::Lifetime(n),     n;
        expect_generic_param, &'hir GenericParam<'hir>, Node::GenericParam(n), n;
        expect_crate,         &'hir Mod<'hir>,          Node::Crate(n),        n;
        expect_infer,         &'hir InferArg,           Node::Infer(n),        n;
        expect_closure,       &'hir Closure<'hir>, Node::Expr(Expr { kind: ExprKind::Closure(n), .. }), n;
    }
}

// Some nodes are used a lot. Make sure they don't unintentionally get bigger.
#[cfg(target_pointer_width = "64")]
mod size_asserts {
    use rustc_data_structures::static_assert_size;

    use super::*;
    // tidy-alphabetical-start
    static_assert_size!(Block<'_>, 48);
    static_assert_size!(Body<'_>, 24);
    static_assert_size!(Expr<'_>, 64);
    static_assert_size!(ExprKind<'_>, 48);
    static_assert_size!(FnDecl<'_>, 40);
    static_assert_size!(ForeignItem<'_>, 88);
    static_assert_size!(ForeignItemKind<'_>, 56);
    static_assert_size!(GenericArg<'_>, 16);
    static_assert_size!(GenericBound<'_>, 64);
    static_assert_size!(Generics<'_>, 56);
    static_assert_size!(Impl<'_>, 80);
    static_assert_size!(ImplItem<'_>, 88);
    static_assert_size!(ImplItemKind<'_>, 40);
    static_assert_size!(Item<'_>, 88);
    static_assert_size!(ItemKind<'_>, 56);
    static_assert_size!(LetStmt<'_>, 64);
    static_assert_size!(Param<'_>, 32);
    static_assert_size!(Pat<'_>, 72);
    static_assert_size!(Path<'_>, 40);
    static_assert_size!(PathSegment<'_>, 48);
    static_assert_size!(PatKind<'_>, 48);
    static_assert_size!(QPath<'_>, 24);
    static_assert_size!(Res, 12);
    static_assert_size!(Stmt<'_>, 32);
    static_assert_size!(StmtKind<'_>, 16);
    static_assert_size!(TraitItem<'_>, 88);
    static_assert_size!(TraitItemKind<'_>, 48);
    static_assert_size!(Ty<'_>, 48);
    static_assert_size!(TyKind<'_>, 32);
    // tidy-alphabetical-end
}

fn debug_fn(f: impl Fn(&mut fmt::Formatter<'_>) -> fmt::Result) -> impl fmt::Debug {
    struct DebugFn<F>(F);
    impl<F: Fn(&mut fmt::Formatter<'_>) -> fmt::Result> fmt::Debug for DebugFn<F> {
        fn fmt(&self, fmt: &mut fmt::Formatter<'_>) -> fmt::Result {
            (self.0)(fmt)
        }
    }
    DebugFn(f)
}<|MERGE_RESOLUTION|>--- conflicted
+++ resolved
@@ -1526,10 +1526,7 @@
 
 #[derive(Debug, Clone, Copy, HashStable_Generic)]
 pub struct PatExpr<'hir> {
-<<<<<<< HEAD
-=======
     #[stable_hasher(ignore)]
->>>>>>> 01706e1a
     pub hir_id: HirId,
     pub span: Span,
     pub kind: PatExprKind<'hir>,
