#![doc(html_root_url = "https://doc.rust-lang.org/nightly/nightly-rustc/")]
#![feature(associated_type_defaults)]
#![feature(rustc_private)]
#![feature(try_blocks)]
#![feature(let_chains)]
#![recursion_limit = "256"]
#![deny(rustc::untranslatable_diagnostic)]
#![deny(rustc::diagnostic_outside_of_impl)]

#[macro_use]
extern crate tracing;

mod errors;

use rustc_ast::MacroDef;
use rustc_attr as attr;
use rustc_data_structures::fx::FxHashSet;
use rustc_data_structures::intern::Interned;
use rustc_errors::{DiagnosticMessage, SubdiagnosticMessage};
use rustc_fluent_macro::fluent_messages;
use rustc_hir as hir;
use rustc_hir::def::{DefKind, Res};
use rustc_hir::def_id::{DefId, LocalDefId, CRATE_DEF_ID};
use rustc_hir::intravisit::{self, Visitor};
use rustc_hir::{AssocItemKind, ForeignItemKind, HirIdSet, ItemId, Node, PatKind};
use rustc_middle::bug;
use rustc_middle::hir::nested_filter;
use rustc_middle::middle::privacy::{EffectiveVisibilities, EffectiveVisibility, Level};
use rustc_middle::query::Providers;
use rustc_middle::span_bug;
use rustc_middle::ty::subst::InternalSubsts;
use rustc_middle::ty::{self, Const, GenericParamDefKind};
use rustc_middle::ty::{TraitRef, Ty, TyCtxt, TypeSuperVisitable, TypeVisitable, TypeVisitor};
use rustc_session::lint;
use rustc_span::hygiene::Transparency;
use rustc_span::symbol::{kw, sym, Ident};
use rustc_span::Span;

use std::marker::PhantomData;
use std::ops::ControlFlow;
use std::{fmt, mem};

use errors::{
    FieldIsPrivate, FieldIsPrivateLabel, FromPrivateDependencyInPublicInterface, InPublicInterface,
    InPublicInterfaceTraits, ItemIsPrivate, PrivateInPublicLint, PrivateInterfacesOrBoundsLint,
    ReportEffectiveVisibility, UnnameableTypesLint, UnnamedItemIsPrivate,
};

fluent_messages! { "../messages.ftl" }

////////////////////////////////////////////////////////////////////////////////
/// Generic infrastructure used to implement specific visitors below.
////////////////////////////////////////////////////////////////////////////////

struct LazyDefPathStr<'tcx> {
    def_id: DefId,
    tcx: TyCtxt<'tcx>,
}

impl<'tcx> fmt::Display for LazyDefPathStr<'tcx> {
    fn fmt(&self, f: &mut fmt::Formatter<'_>) -> fmt::Result {
        write!(f, "{}", self.tcx.def_path_str(self.def_id))
    }
}

/// Implemented to visit all `DefId`s in a type.
/// Visiting `DefId`s is useful because visibilities and reachabilities are attached to them.
/// The idea is to visit "all components of a type", as documented in
/// <https://github.com/rust-lang/rfcs/blob/master/text/2145-type-privacy.md#how-to-determine-visibility-of-a-type>.
/// The default type visitor (`TypeVisitor`) does most of the job, but it has some shortcomings.
/// First, it doesn't have overridable `fn visit_trait_ref`, so we have to catch trait `DefId`s
/// manually. Second, it doesn't visit some type components like signatures of fn types, or traits
/// in `impl Trait`, see individual comments in `DefIdVisitorSkeleton::visit_ty`.
trait DefIdVisitor<'tcx> {
    type BreakTy = ();

    fn tcx(&self) -> TyCtxt<'tcx>;
    fn shallow(&self) -> bool {
        false
    }
    fn skip_assoc_tys(&self) -> bool {
        false
    }
    fn visit_def_id(
        &mut self,
        def_id: DefId,
        kind: &str,
        descr: &dyn fmt::Display,
    ) -> ControlFlow<Self::BreakTy>;

    /// Not overridden, but used to actually visit types and traits.
    fn skeleton(&mut self) -> DefIdVisitorSkeleton<'_, 'tcx, Self> {
        DefIdVisitorSkeleton {
            def_id_visitor: self,
            visited_opaque_tys: Default::default(),
            dummy: Default::default(),
        }
    }
    fn visit(
        &mut self,
        ty_fragment: impl TypeVisitable<TyCtxt<'tcx>>,
    ) -> ControlFlow<Self::BreakTy> {
        ty_fragment.visit_with(&mut self.skeleton())
    }
    fn visit_trait(&mut self, trait_ref: TraitRef<'tcx>) -> ControlFlow<Self::BreakTy> {
        self.skeleton().visit_trait(trait_ref)
    }
    fn visit_projection_ty(&mut self, projection: ty::AliasTy<'tcx>) -> ControlFlow<Self::BreakTy> {
        self.skeleton().visit_projection_ty(projection)
    }
    fn visit_predicates(
        &mut self,
        predicates: ty::GenericPredicates<'tcx>,
    ) -> ControlFlow<Self::BreakTy> {
        self.skeleton().visit_predicates(predicates)
    }
    fn visit_clauses(
        &mut self,
        predicates: &[(ty::Clause<'tcx>, Span)],
    ) -> ControlFlow<Self::BreakTy> {
        self.skeleton().visit_clauses(predicates)
    }
}

struct DefIdVisitorSkeleton<'v, 'tcx, V: ?Sized> {
    def_id_visitor: &'v mut V,
    visited_opaque_tys: FxHashSet<DefId>,
    dummy: PhantomData<TyCtxt<'tcx>>,
}

impl<'tcx, V> DefIdVisitorSkeleton<'_, 'tcx, V>
where
    V: DefIdVisitor<'tcx> + ?Sized,
{
    fn visit_trait(&mut self, trait_ref: TraitRef<'tcx>) -> ControlFlow<V::BreakTy> {
        let TraitRef { def_id, substs, .. } = trait_ref;
        self.def_id_visitor.visit_def_id(def_id, "trait", &trait_ref.print_only_trait_path())?;
        if self.def_id_visitor.shallow() {
            ControlFlow::Continue(())
        } else {
            substs.visit_with(self)
        }
    }

    fn visit_projection_ty(&mut self, projection: ty::AliasTy<'tcx>) -> ControlFlow<V::BreakTy> {
        let tcx = self.def_id_visitor.tcx();
        let (trait_ref, assoc_substs) = if tcx.def_kind(projection.def_id)
            != DefKind::ImplTraitPlaceholder
        {
            projection.trait_ref_and_own_substs(tcx)
        } else {
            // HACK(RPITIT): Remove this when RPITITs are lowered to regular assoc tys
            let def_id = tcx.impl_trait_in_trait_parent_fn(projection.def_id);
            let trait_generics = tcx.generics_of(def_id);
            (
                ty::TraitRef::new(tcx, def_id, projection.substs.truncate_to(tcx, trait_generics)),
                &projection.substs[trait_generics.count()..],
            )
        };
        self.visit_trait(trait_ref)?;
        if self.def_id_visitor.shallow() {
            ControlFlow::Continue(())
        } else {
            assoc_substs.iter().try_for_each(|subst| subst.visit_with(self))
        }
    }

    fn visit_clause(&mut self, clause: ty::Clause<'tcx>) -> ControlFlow<V::BreakTy> {
        match clause.kind().skip_binder() {
            ty::ClauseKind::Trait(ty::TraitPredicate { trait_ref, constness: _, polarity: _ }) => {
                self.visit_trait(trait_ref)
            }
            ty::ClauseKind::Projection(ty::ProjectionPredicate { projection_ty, term }) => {
                term.visit_with(self)?;
                self.visit_projection_ty(projection_ty)
            }
            ty::ClauseKind::TypeOutlives(ty::OutlivesPredicate(ty, _region)) => ty.visit_with(self),
            ty::ClauseKind::RegionOutlives(..) => ControlFlow::Continue(()),
            ty::ClauseKind::ConstArgHasType(ct, ty) => {
                ct.visit_with(self)?;
                ty.visit_with(self)
            }
<<<<<<< HEAD
            ty::PredicateKind::Clause(ty::Clause::ConstEvaluatable(ct)) => ct.visit_with(self),
            ty::PredicateKind::Clause(ty::Clause::WellFormed(arg)) => arg.visit_with(self),

            ty::PredicateKind::ObjectSafe(_)
            | ty::PredicateKind::ClosureKind(_, _, _)
            | ty::PredicateKind::Subtype(_)
            | ty::PredicateKind::Coerce(_)
            | ty::PredicateKind::ConstEquate(_, _)
            | ty::PredicateKind::TypeWellFormedFromEnv(_)
            | ty::PredicateKind::Ambiguous
            | ty::PredicateKind::AliasRelate(..) => bug!("unexpected predicate: {:?}", predicate),
=======
            ty::ClauseKind::ConstEvaluatable(ct) => ct.visit_with(self),
            ty::ClauseKind::WellFormed(arg) => arg.visit_with(self),
>>>>>>> 0faea772
        }
    }

    fn visit_predicates(
        &mut self,
        predicates: ty::GenericPredicates<'tcx>,
    ) -> ControlFlow<V::BreakTy> {
        let ty::GenericPredicates { parent: _, predicates } = predicates;
        predicates.iter().try_for_each(|&(predicate, _span)| {
            let clause = predicate
                .as_clause()
                .unwrap_or_else(|| bug!("unexpected predicate: {:?}", predicate));
            self.visit_clause(clause)
        })
    }

    fn visit_clauses(&mut self, clauses: &[(ty::Clause<'tcx>, Span)]) -> ControlFlow<V::BreakTy> {
        clauses.iter().try_for_each(|&(clause, _span)| self.visit_clause(clause))
    }
}

impl<'tcx, V> TypeVisitor<TyCtxt<'tcx>> for DefIdVisitorSkeleton<'_, 'tcx, V>
where
    V: DefIdVisitor<'tcx> + ?Sized,
{
    type BreakTy = V::BreakTy;

    fn visit_ty(&mut self, ty: Ty<'tcx>) -> ControlFlow<V::BreakTy> {
        let tcx = self.def_id_visitor.tcx();
        // InternalSubsts are not visited here because they are visited below
        // in `super_visit_with`.
        match *ty.kind() {
            ty::Adt(ty::AdtDef(Interned(&ty::AdtDefData { did: def_id, .. }, _)), ..)
            | ty::Foreign(def_id)
            | ty::FnDef(def_id, ..)
            | ty::Closure(def_id, ..)
            | ty::Generator(def_id, ..) => {
                self.def_id_visitor.visit_def_id(def_id, "type", &ty)?;
                if self.def_id_visitor.shallow() {
                    return ControlFlow::Continue(());
                }
                // Default type visitor doesn't visit signatures of fn types.
                // Something like `fn() -> Priv {my_func}` is considered a private type even if
                // `my_func` is public, so we need to visit signatures.
                if let ty::FnDef(..) = ty.kind() {
                    // FIXME: this should probably use `substs` from `FnDef`
                    tcx.fn_sig(def_id).subst_identity().visit_with(self)?;
                }
                // Inherent static methods don't have self type in substs.
                // Something like `fn() {my_method}` type of the method
                // `impl Pub<Priv> { pub fn my_method() {} }` is considered a private type,
                // so we need to visit the self type additionally.
                if let Some(assoc_item) = tcx.opt_associated_item(def_id) {
                    if let Some(impl_def_id) = assoc_item.impl_container(tcx) {
                        tcx.type_of(impl_def_id).subst_identity().visit_with(self)?;
                    }
                }
            }
            ty::Alias(ty::Weak, alias) => {
                self.def_id_visitor.visit_def_id(alias.def_id, "type alias", &ty);
            }
            ty::Alias(ty::Projection, proj) => {
                if self.def_id_visitor.skip_assoc_tys() {
                    // Visitors searching for minimal visibility/reachability want to
                    // conservatively approximate associated types like `<Type as Trait>::Alias`
                    // as visible/reachable even if both `Type` and `Trait` are private.
                    // Ideally, associated types should be substituted in the same way as
                    // free type aliases, but this isn't done yet.
                    return ControlFlow::Continue(());
                }
                // This will also visit substs if necessary, so we don't need to recurse.
                return self.visit_projection_ty(proj);
            }
            ty::Alias(ty::Inherent, data) => {
                if self.def_id_visitor.skip_assoc_tys() {
                    // Visitors searching for minimal visibility/reachability want to
                    // conservatively approximate associated types like `Type::Alias`
                    // as visible/reachable even if `Type` is private.
                    // Ideally, associated types should be substituted in the same way as
                    // free type aliases, but this isn't done yet.
                    return ControlFlow::Continue(());
                }

                self.def_id_visitor.visit_def_id(
                    data.def_id,
                    "associated type",
                    &LazyDefPathStr { def_id: data.def_id, tcx },
                )?;

                // This will also visit substs if necessary, so we don't need to recurse.
                return if self.def_id_visitor.shallow() {
                    ControlFlow::Continue(())
                } else {
                    data.substs.iter().try_for_each(|subst| subst.visit_with(self))
                };
            }
            ty::Dynamic(predicates, ..) => {
                // All traits in the list are considered the "primary" part of the type
                // and are visited by shallow visitors.
                for predicate in predicates {
                    let trait_ref = match predicate.skip_binder() {
                        ty::ExistentialPredicate::Trait(trait_ref) => trait_ref,
                        ty::ExistentialPredicate::Projection(proj) => proj.trait_ref(tcx),
                        ty::ExistentialPredicate::AutoTrait(def_id) => {
                            ty::ExistentialTraitRef { def_id, substs: InternalSubsts::empty() }
                        }
                    };
                    let ty::ExistentialTraitRef { def_id, substs: _ } = trait_ref;
                    self.def_id_visitor.visit_def_id(def_id, "trait", &trait_ref)?;
                }
            }
            ty::Alias(ty::Opaque, ty::AliasTy { def_id, .. }) => {
                // Skip repeated `Opaque`s to avoid infinite recursion.
                if self.visited_opaque_tys.insert(def_id) {
                    // The intent is to treat `impl Trait1 + Trait2` identically to
                    // `dyn Trait1 + Trait2`. Therefore we ignore def-id of the opaque type itself
                    // (it either has no visibility, or its visibility is insignificant, like
                    // visibilities of type aliases) and recurse into bounds instead to go
                    // through the trait list (default type visitor doesn't visit those traits).
                    // All traits in the list are considered the "primary" part of the type
                    // and are visited by shallow visitors.
                    self.visit_clauses(tcx.explicit_item_bounds(def_id).skip_binder())?;
                }
            }
            // These types don't have their own def-ids (but may have subcomponents
            // with def-ids that should be visited recursively).
            ty::Bool
            | ty::Char
            | ty::Int(..)
            | ty::Uint(..)
            | ty::Float(..)
            | ty::Str
            | ty::Never
            | ty::Array(..)
            | ty::Slice(..)
            | ty::Tuple(..)
            | ty::RawPtr(..)
            | ty::Ref(..)
            | ty::FnPtr(..)
            | ty::Param(..)
            | ty::Bound(..)
            | ty::Error(_)
            | ty::GeneratorWitness(..)
            | ty::GeneratorWitnessMIR(..) => {}
            ty::Placeholder(..) | ty::Infer(..) => {
                bug!("unexpected type: {:?}", ty)
            }
        }

        if self.def_id_visitor.shallow() {
            ControlFlow::Continue(())
        } else {
            ty.super_visit_with(self)
        }
    }

    fn visit_const(&mut self, c: Const<'tcx>) -> ControlFlow<Self::BreakTy> {
        let tcx = self.def_id_visitor.tcx();
        tcx.expand_abstract_consts(c).super_visit_with(self)
    }
}

fn min(vis1: ty::Visibility, vis2: ty::Visibility, tcx: TyCtxt<'_>) -> ty::Visibility {
    if vis1.is_at_least(vis2, tcx) { vis2 } else { vis1 }
}

////////////////////////////////////////////////////////////////////////////////
/// Visitor used to determine impl visibility and reachability.
////////////////////////////////////////////////////////////////////////////////

struct FindMin<'a, 'tcx, VL: VisibilityLike> {
    tcx: TyCtxt<'tcx>,
    effective_visibilities: &'a EffectiveVisibilities,
    min: VL,
}

impl<'a, 'tcx, VL: VisibilityLike> DefIdVisitor<'tcx> for FindMin<'a, 'tcx, VL> {
    fn tcx(&self) -> TyCtxt<'tcx> {
        self.tcx
    }
    fn shallow(&self) -> bool {
        VL::SHALLOW
    }
    fn skip_assoc_tys(&self) -> bool {
        true
    }
    fn visit_def_id(
        &mut self,
        def_id: DefId,
        _kind: &str,
        _descr: &dyn fmt::Display,
    ) -> ControlFlow<Self::BreakTy> {
        if let Some(def_id) = def_id.as_local() {
            self.min = VL::new_min(self, def_id);
        }
        ControlFlow::Continue(())
    }
}

trait VisibilityLike: Sized {
    const MAX: Self;
    const SHALLOW: bool = false;
    fn new_min(find: &FindMin<'_, '_, Self>, def_id: LocalDefId) -> Self;

    // Returns an over-approximation (`skip_assoc_tys` = true) of visibility due to
    // associated types for which we can't determine visibility precisely.
    fn of_impl(
        def_id: LocalDefId,
        tcx: TyCtxt<'_>,
        effective_visibilities: &EffectiveVisibilities,
    ) -> Self {
        let mut find = FindMin { tcx, effective_visibilities, min: Self::MAX };
        find.visit(tcx.type_of(def_id).subst_identity());
        if let Some(trait_ref) = tcx.impl_trait_ref(def_id) {
            find.visit_trait(trait_ref.subst_identity());
        }
        find.min
    }
}
impl VisibilityLike for ty::Visibility {
    const MAX: Self = ty::Visibility::Public;
    fn new_min(find: &FindMin<'_, '_, Self>, def_id: LocalDefId) -> Self {
        min(find.tcx.local_visibility(def_id), find.min, find.tcx)
    }
}

struct NonShallowEffectiveVis(EffectiveVisibility);

impl VisibilityLike for NonShallowEffectiveVis {
    const MAX: Self = NonShallowEffectiveVis(EffectiveVisibility::from_vis(ty::Visibility::Public));
    const SHALLOW: bool = false;

    fn new_min(find: &FindMin<'_, '_, Self>, def_id: LocalDefId) -> Self {
        let find = FindMin {
            tcx: find.tcx,
            effective_visibilities: find.effective_visibilities,
            min: ShallowEffectiveVis(find.min.0),
        };
        NonShallowEffectiveVis(VisibilityLike::new_min(&find, def_id).0)
    }
}

struct ShallowEffectiveVis(EffectiveVisibility);
impl VisibilityLike for ShallowEffectiveVis {
    const MAX: Self = ShallowEffectiveVis(EffectiveVisibility::from_vis(ty::Visibility::Public));
    // Type inference is very smart sometimes.
    // It can make an impl reachable even some components of its type or trait are unreachable.
    // E.g. methods of `impl ReachableTrait<UnreachableTy> for ReachableTy<UnreachableTy> { ... }`
    // can be usable from other crates (#57264). So we skip substs when calculating reachability
    // and consider an impl reachable if its "shallow" type and trait are reachable.
    //
    // The assumption we make here is that type-inference won't let you use an impl without knowing
    // both "shallow" version of its self type and "shallow" version of its trait if it exists
    // (which require reaching the `DefId`s in them).
    const SHALLOW: bool = true;
    fn new_min(find: &FindMin<'_, '_, Self>, def_id: LocalDefId) -> Self {
        let effective_vis =
            find.effective_visibilities.effective_vis(def_id).cloned().unwrap_or_else(|| {
                let private_vis =
                    ty::Visibility::Restricted(find.tcx.parent_module_from_def_id(def_id));
                EffectiveVisibility::from_vis(private_vis)
            });

        ShallowEffectiveVis(effective_vis.min(find.min.0, find.tcx))
    }
}

////////////////////////////////////////////////////////////////////////////////
/// The embargo visitor, used to determine the exports of the AST.
////////////////////////////////////////////////////////////////////////////////

struct EmbargoVisitor<'tcx> {
    tcx: TyCtxt<'tcx>,

    /// Effective visibilities for reachable nodes.
    effective_visibilities: EffectiveVisibilities,
    /// A set of pairs corresponding to modules, where the first module is
    /// reachable via a macro that's defined in the second module. This cannot
    /// be represented as reachable because it can't handle the following case:
    ///
    /// pub mod n {                         // Should be `Public`
    ///     pub(crate) mod p {              // Should *not* be accessible
    ///         pub fn f() -> i32 { 12 }    // Must be `Reachable`
    ///     }
    /// }
    /// pub macro m() {
    ///     n::p::f()
    /// }
    macro_reachable: FxHashSet<(LocalDefId, LocalDefId)>,
    /// Preliminary pass for marking all underlying types of `impl Trait`s as reachable.
    impl_trait_pass: bool,
    /// Has something changed in the level map?
    changed: bool,
}

struct ReachEverythingInTheInterfaceVisitor<'a, 'tcx> {
    effective_vis: EffectiveVisibility,
    item_def_id: LocalDefId,
    ev: &'a mut EmbargoVisitor<'tcx>,
    level: Level,
}

impl<'tcx> EmbargoVisitor<'tcx> {
    fn get(&self, def_id: LocalDefId) -> Option<EffectiveVisibility> {
        self.effective_visibilities.effective_vis(def_id).copied()
    }

    // Updates node effective visibility.
    fn update(
        &mut self,
        def_id: LocalDefId,
        inherited_effective_vis: EffectiveVisibility,
        level: Level,
    ) {
        let nominal_vis = self.tcx.local_visibility(def_id);
        self.update_eff_vis(def_id, inherited_effective_vis, Some(nominal_vis), level);
    }

    fn update_eff_vis(
        &mut self,
        def_id: LocalDefId,
        inherited_effective_vis: EffectiveVisibility,
        nominal_vis: Option<ty::Visibility>,
        level: Level,
    ) {
        let private_vis = ty::Visibility::Restricted(self.tcx.parent_module_from_def_id(def_id));
        if Some(private_vis) != nominal_vis {
            self.changed |= self.effective_visibilities.update(
                def_id,
                nominal_vis,
                || private_vis,
                inherited_effective_vis,
                level,
                self.tcx,
            );
        }
    }

    fn reach(
        &mut self,
        def_id: LocalDefId,
        effective_vis: EffectiveVisibility,
    ) -> ReachEverythingInTheInterfaceVisitor<'_, 'tcx> {
        ReachEverythingInTheInterfaceVisitor {
            effective_vis,
            item_def_id: def_id,
            ev: self,
            level: Level::Reachable,
        }
    }

    fn reach_through_impl_trait(
        &mut self,
        def_id: LocalDefId,
        effective_vis: EffectiveVisibility,
    ) -> ReachEverythingInTheInterfaceVisitor<'_, 'tcx> {
        ReachEverythingInTheInterfaceVisitor {
            effective_vis,
            item_def_id: def_id,
            ev: self,
            level: Level::ReachableThroughImplTrait,
        }
    }

    // We have to make sure that the items that macros might reference
    // are reachable, since they might be exported transitively.
    fn update_reachability_from_macro(
        &mut self,
        local_def_id: LocalDefId,
        md: &MacroDef,
        macro_ev: EffectiveVisibility,
    ) {
        // Non-opaque macros cannot make other items more accessible than they already are.
        let hir_id = self.tcx.hir().local_def_id_to_hir_id(local_def_id);
        let attrs = self.tcx.hir().attrs(hir_id);
        if attr::find_transparency(attrs, md.macro_rules).0 != Transparency::Opaque {
            return;
        }

        let macro_module_def_id = self.tcx.local_parent(local_def_id);
        if self.tcx.opt_def_kind(macro_module_def_id) != Some(DefKind::Mod) {
            // The macro's parent doesn't correspond to a `mod`, return early (#63164, #65252).
            return;
        }

        if self.effective_visibilities.public_at_level(local_def_id).is_none() {
            return;
        }

        // Since we are starting from an externally visible module,
        // all the parents in the loop below are also guaranteed to be modules.
        let mut module_def_id = macro_module_def_id;
        loop {
            let changed_reachability =
                self.update_macro_reachable(module_def_id, macro_module_def_id, macro_ev);
            if changed_reachability || module_def_id == CRATE_DEF_ID {
                break;
            }
            module_def_id = self.tcx.local_parent(module_def_id);
        }
    }

    /// Updates the item as being reachable through a macro defined in the given
    /// module. Returns `true` if the level has changed.
    fn update_macro_reachable(
        &mut self,
        module_def_id: LocalDefId,
        defining_mod: LocalDefId,
        macro_ev: EffectiveVisibility,
    ) -> bool {
        if self.macro_reachable.insert((module_def_id, defining_mod)) {
            self.update_macro_reachable_mod(module_def_id, defining_mod, macro_ev);
            true
        } else {
            false
        }
    }

    fn update_macro_reachable_mod(
        &mut self,
        module_def_id: LocalDefId,
        defining_mod: LocalDefId,
        macro_ev: EffectiveVisibility,
    ) {
        let module = self.tcx.hir().get_module(module_def_id).0;
        for item_id in module.item_ids {
            let def_kind = self.tcx.def_kind(item_id.owner_id);
            let vis = self.tcx.local_visibility(item_id.owner_id.def_id);
            self.update_macro_reachable_def(
                item_id.owner_id.def_id,
                def_kind,
                vis,
                defining_mod,
                macro_ev,
            );
        }
        for child in self.tcx.module_children_local(module_def_id) {
            // FIXME: Use module children for the logic above too.
            if !child.reexport_chain.is_empty()
                && child.vis.is_accessible_from(defining_mod, self.tcx)
                && let Res::Def(def_kind, def_id) = child.res
                && let Some(def_id) = def_id.as_local() {
                let vis = self.tcx.local_visibility(def_id);
                self.update_macro_reachable_def(def_id, def_kind, vis, defining_mod, macro_ev);
            }
        }
    }

    fn update_macro_reachable_def(
        &mut self,
        def_id: LocalDefId,
        def_kind: DefKind,
        vis: ty::Visibility,
        module: LocalDefId,
        macro_ev: EffectiveVisibility,
    ) {
        self.update(def_id, macro_ev, Level::Reachable);
        match def_kind {
            // No type privacy, so can be directly marked as reachable.
            DefKind::Const | DefKind::Static(_) | DefKind::TraitAlias | DefKind::TyAlias => {
                if vis.is_accessible_from(module, self.tcx) {
                    self.update(def_id, macro_ev, Level::Reachable);
                }
            }

            // Hygiene isn't really implemented for `macro_rules!` macros at the
            // moment. Accordingly, marking them as reachable is unwise. `macro` macros
            // have normal hygiene, so we can treat them like other items without type
            // privacy and mark them reachable.
            DefKind::Macro(_) => {
                let item = self.tcx.hir().expect_item(def_id);
                if let hir::ItemKind::Macro(MacroDef { macro_rules: false, .. }, _) = item.kind {
                    if vis.is_accessible_from(module, self.tcx) {
                        self.update(def_id, macro_ev, Level::Reachable);
                    }
                }
            }

            // We can't use a module name as the final segment of a path, except
            // in use statements. Since re-export checking doesn't consider
            // hygiene these don't need to be marked reachable. The contents of
            // the module, however may be reachable.
            DefKind::Mod => {
                if vis.is_accessible_from(module, self.tcx) {
                    self.update_macro_reachable(def_id, module, macro_ev);
                }
            }

            DefKind::Struct | DefKind::Union => {
                // While structs and unions have type privacy, their fields do not.
                let item = self.tcx.hir().expect_item(def_id);
                if let hir::ItemKind::Struct(ref struct_def, _)
                | hir::ItemKind::Union(ref struct_def, _) = item.kind
                {
                    for field in struct_def.fields() {
                        let field_vis = self.tcx.local_visibility(field.def_id);
                        if field_vis.is_accessible_from(module, self.tcx) {
                            self.reach(field.def_id, macro_ev).ty();
                        }
                    }
                } else {
                    bug!("item {:?} with DefKind {:?}", item, def_kind);
                }
            }

            // These have type privacy, so are not reachable unless they're
            // public, or are not namespaced at all.
            DefKind::AssocConst
            | DefKind::AssocTy
            | DefKind::ConstParam
            | DefKind::Ctor(_, _)
            | DefKind::Enum
            | DefKind::ForeignTy
            | DefKind::Fn
            | DefKind::OpaqueTy
            | DefKind::ImplTraitPlaceholder
            | DefKind::AssocFn
            | DefKind::Trait
            | DefKind::TyParam
            | DefKind::Variant
            | DefKind::LifetimeParam
            | DefKind::ExternCrate
            | DefKind::Use
            | DefKind::ForeignMod
            | DefKind::AnonConst
            | DefKind::InlineConst
            | DefKind::Field
            | DefKind::GlobalAsm
            | DefKind::Impl { .. }
            | DefKind::Closure
            | DefKind::Generator => (),
        }
    }
}

impl<'tcx> Visitor<'tcx> for EmbargoVisitor<'tcx> {
    fn visit_item(&mut self, item: &'tcx hir::Item<'tcx>) {
        if self.impl_trait_pass
            && let hir::ItemKind::OpaqueTy(ref opaque) = item.kind
            && !opaque.in_trait {
            // FIXME: This is some serious pessimization intended to workaround deficiencies
            // in the reachability pass (`middle/reachable.rs`). Types are marked as link-time
            // reachable if they are returned via `impl Trait`, even from private functions.
            let pub_ev = EffectiveVisibility::from_vis(ty::Visibility::Public);
            self.reach_through_impl_trait(item.owner_id.def_id, pub_ev)
                .generics()
                .predicates()
                .ty();
            return;
        }

        // Update levels of nested things and mark all items
        // in interfaces of reachable items as reachable.
        let item_ev = self.get(item.owner_id.def_id);
        match item.kind {
            // The interface is empty, and no nested items.
            hir::ItemKind::Use(..)
            | hir::ItemKind::ExternCrate(..)
            | hir::ItemKind::GlobalAsm(..) => {}
            // The interface is empty, and all nested items are processed by `visit_item`.
            hir::ItemKind::Mod(..) | hir::ItemKind::OpaqueTy(..) => {}
            hir::ItemKind::Macro(ref macro_def, _) => {
                if let Some(item_ev) = item_ev {
                    self.update_reachability_from_macro(item.owner_id.def_id, macro_def, item_ev);
                }
            }
            hir::ItemKind::Const(..)
            | hir::ItemKind::Static(..)
            | hir::ItemKind::Fn(..)
            | hir::ItemKind::TyAlias(..) => {
                if let Some(item_ev) = item_ev {
                    self.reach(item.owner_id.def_id, item_ev).generics().predicates().ty();
                }
            }
            hir::ItemKind::Trait(.., trait_item_refs) => {
                if let Some(item_ev) = item_ev {
                    self.reach(item.owner_id.def_id, item_ev).generics().predicates();

                    for trait_item_ref in trait_item_refs {
                        self.update(trait_item_ref.id.owner_id.def_id, item_ev, Level::Reachable);

                        let tcx = self.tcx;
                        let mut reach = self.reach(trait_item_ref.id.owner_id.def_id, item_ev);
                        reach.generics().predicates();

                        if trait_item_ref.kind == AssocItemKind::Type
                            && !tcx.defaultness(trait_item_ref.id.owner_id).has_value()
                        {
                            // No type to visit.
                        } else {
                            reach.ty();
                        }
                    }
                }
            }
            hir::ItemKind::TraitAlias(..) => {
                if let Some(item_ev) = item_ev {
                    self.reach(item.owner_id.def_id, item_ev).generics().predicates();
                }
            }
            hir::ItemKind::Impl(ref impl_) => {
                let item_ev = ShallowEffectiveVis::of_impl(
                    item.owner_id.def_id,
                    self.tcx,
                    &self.effective_visibilities,
                )
                .0;

                self.update_eff_vis(item.owner_id.def_id, item_ev, None, Level::Direct);

                self.reach(item.owner_id.def_id, item_ev).generics().predicates().ty().trait_ref();

                for impl_item_ref in impl_.items {
                    let def_id = impl_item_ref.id.owner_id.def_id;
                    let nominal_vis =
                        impl_.of_trait.is_none().then(|| self.tcx.local_visibility(def_id));
                    self.update_eff_vis(def_id, item_ev, nominal_vis, Level::Direct);

                    if let Some(impl_item_ev) = self.get(def_id) {
                        self.reach(def_id, impl_item_ev).generics().predicates().ty();
                    }
                }
            }
            hir::ItemKind::Enum(ref def, _) => {
                if let Some(item_ev) = item_ev {
                    self.reach(item.owner_id.def_id, item_ev).generics().predicates();
                }
                for variant in def.variants {
                    if let Some(item_ev) = item_ev {
                        self.update(variant.def_id, item_ev, Level::Reachable);
                    }

                    if let Some(variant_ev) = self.get(variant.def_id) {
                        if let Some(ctor_def_id) = variant.data.ctor_def_id() {
                            self.update(ctor_def_id, variant_ev, Level::Reachable);
                        }
                        for field in variant.data.fields() {
                            self.update(field.def_id, variant_ev, Level::Reachable);
                            self.reach(field.def_id, variant_ev).ty();
                        }
                        // Corner case: if the variant is reachable, but its
                        // enum is not, make the enum reachable as well.
                        self.reach(item.owner_id.def_id, variant_ev).ty();
                    }
                    if let Some(ctor_def_id) = variant.data.ctor_def_id() {
                        if let Some(ctor_ev) = self.get(ctor_def_id) {
                            self.reach(item.owner_id.def_id, ctor_ev).ty();
                        }
                    }
                }
            }
            hir::ItemKind::ForeignMod { items, .. } => {
                for foreign_item in items {
                    if let Some(foreign_item_ev) = self.get(foreign_item.id.owner_id.def_id) {
                        self.reach(foreign_item.id.owner_id.def_id, foreign_item_ev)
                            .generics()
                            .predicates()
                            .ty();
                    }
                }
            }
            hir::ItemKind::Struct(ref struct_def, _) | hir::ItemKind::Union(ref struct_def, _) => {
                if let Some(item_ev) = item_ev {
                    self.reach(item.owner_id.def_id, item_ev).generics().predicates();
                    for field in struct_def.fields() {
                        self.update(field.def_id, item_ev, Level::Reachable);
                        if let Some(field_ev) = self.get(field.def_id) {
                            self.reach(field.def_id, field_ev).ty();
                        }
                    }
                }
                if let Some(ctor_def_id) = struct_def.ctor_def_id() {
                    if let Some(item_ev) = item_ev {
                        self.update(ctor_def_id, item_ev, Level::Reachable);
                    }
                    if let Some(ctor_ev) = self.get(ctor_def_id) {
                        self.reach(item.owner_id.def_id, ctor_ev).ty();
                    }
                }
            }
        }
    }
}

impl ReachEverythingInTheInterfaceVisitor<'_, '_> {
    fn generics(&mut self) -> &mut Self {
        for param in &self.ev.tcx.generics_of(self.item_def_id).params {
            match param.kind {
                GenericParamDefKind::Lifetime => {}
                GenericParamDefKind::Type { has_default, .. } => {
                    if has_default {
                        self.visit(self.ev.tcx.type_of(param.def_id).subst_identity());
                    }
                }
                GenericParamDefKind::Const { has_default } => {
                    self.visit(self.ev.tcx.type_of(param.def_id).subst_identity());
                    if has_default {
                        self.visit(self.ev.tcx.const_param_default(param.def_id).subst_identity());
                    }
                }
            }
        }
        self
    }

    fn predicates(&mut self) -> &mut Self {
        self.visit_predicates(self.ev.tcx.predicates_of(self.item_def_id));
        self
    }

    fn ty(&mut self) -> &mut Self {
        self.visit(self.ev.tcx.type_of(self.item_def_id).subst_identity());
        self
    }

    fn trait_ref(&mut self) -> &mut Self {
        if let Some(trait_ref) = self.ev.tcx.impl_trait_ref(self.item_def_id) {
            self.visit_trait(trait_ref.subst_identity());
        }
        self
    }
}

impl<'tcx> DefIdVisitor<'tcx> for ReachEverythingInTheInterfaceVisitor<'_, 'tcx> {
    fn tcx(&self) -> TyCtxt<'tcx> {
        self.ev.tcx
    }
    fn visit_def_id(
        &mut self,
        def_id: DefId,
        _kind: &str,
        _descr: &dyn fmt::Display,
    ) -> ControlFlow<Self::BreakTy> {
        if let Some(def_id) = def_id.as_local() {
            self.ev.update_eff_vis(def_id, self.effective_vis, None, self.level);
        }
        ControlFlow::Continue(())
    }
}

////////////////////////////////////////////////////////////////////////////////
/// Visitor, used for EffectiveVisibilities table checking
////////////////////////////////////////////////////////////////////////////////
pub struct TestReachabilityVisitor<'tcx, 'a> {
    tcx: TyCtxt<'tcx>,
    effective_visibilities: &'a EffectiveVisibilities,
}

fn vis_to_string<'tcx>(def_id: LocalDefId, vis: ty::Visibility, tcx: TyCtxt<'tcx>) -> String {
    match vis {
        ty::Visibility::Restricted(restricted_id) => {
            if restricted_id.is_top_level_module() {
                "pub(crate)".to_string()
            } else if restricted_id == tcx.parent_module_from_def_id(def_id) {
                "pub(self)".to_string()
            } else {
                format!("pub({})", tcx.item_name(restricted_id.to_def_id()))
            }
        }
        ty::Visibility::Public => "pub".to_string(),
    }
}

impl<'tcx, 'a> TestReachabilityVisitor<'tcx, 'a> {
    fn effective_visibility_diagnostic(&mut self, def_id: LocalDefId) {
        if self.tcx.has_attr(def_id, sym::rustc_effective_visibility) {
            let mut error_msg = String::new();
            let span = self.tcx.def_span(def_id.to_def_id());
            if let Some(effective_vis) = self.effective_visibilities.effective_vis(def_id) {
                for level in Level::all_levels() {
                    let vis_str = vis_to_string(def_id, *effective_vis.at_level(level), self.tcx);
                    if level != Level::Direct {
                        error_msg.push_str(", ");
                    }
                    error_msg.push_str(&format!("{level:?}: {vis_str}"));
                }
            } else {
                error_msg.push_str("not in the table");
            }
            self.tcx.sess.emit_err(ReportEffectiveVisibility { span, descr: error_msg });
        }
    }
}

impl<'tcx, 'a> Visitor<'tcx> for TestReachabilityVisitor<'tcx, 'a> {
    fn visit_item(&mut self, item: &'tcx hir::Item<'tcx>) {
        self.effective_visibility_diagnostic(item.owner_id.def_id);

        match item.kind {
            hir::ItemKind::Enum(ref def, _) => {
                for variant in def.variants.iter() {
                    self.effective_visibility_diagnostic(variant.def_id);
                    if let Some(ctor_def_id) = variant.data.ctor_def_id() {
                        self.effective_visibility_diagnostic(ctor_def_id);
                    }
                    for field in variant.data.fields() {
                        self.effective_visibility_diagnostic(field.def_id);
                    }
                }
            }
            hir::ItemKind::Struct(ref def, _) | hir::ItemKind::Union(ref def, _) => {
                if let Some(ctor_def_id) = def.ctor_def_id() {
                    self.effective_visibility_diagnostic(ctor_def_id);
                }
                for field in def.fields() {
                    self.effective_visibility_diagnostic(field.def_id);
                }
            }
            _ => {}
        }
    }

    fn visit_trait_item(&mut self, item: &'tcx hir::TraitItem<'tcx>) {
        self.effective_visibility_diagnostic(item.owner_id.def_id);
    }
    fn visit_impl_item(&mut self, item: &'tcx hir::ImplItem<'tcx>) {
        self.effective_visibility_diagnostic(item.owner_id.def_id);
    }
    fn visit_foreign_item(&mut self, item: &'tcx hir::ForeignItem<'tcx>) {
        self.effective_visibility_diagnostic(item.owner_id.def_id);
    }
}

//////////////////////////////////////////////////////////////////////////////////////
/// Name privacy visitor, checks privacy and reports violations.
/// Most of name privacy checks are performed during the main resolution phase,
/// or later in type checking when field accesses and associated items are resolved.
/// This pass performs remaining checks for fields in struct expressions and patterns.
//////////////////////////////////////////////////////////////////////////////////////

struct NamePrivacyVisitor<'tcx> {
    tcx: TyCtxt<'tcx>,
    maybe_typeck_results: Option<&'tcx ty::TypeckResults<'tcx>>,
    current_item: LocalDefId,
}

impl<'tcx> NamePrivacyVisitor<'tcx> {
    /// Gets the type-checking results for the current body.
    /// As this will ICE if called outside bodies, only call when working with
    /// `Expr` or `Pat` nodes (they are guaranteed to be found only in bodies).
    #[track_caller]
    fn typeck_results(&self) -> &'tcx ty::TypeckResults<'tcx> {
        self.maybe_typeck_results
            .expect("`NamePrivacyVisitor::typeck_results` called outside of body")
    }

    // Checks that a field in a struct constructor (expression or pattern) is accessible.
    fn check_field(
        &mut self,
        use_ctxt: Span,        // syntax context of the field name at the use site
        span: Span,            // span of the field pattern, e.g., `x: 0`
        def: ty::AdtDef<'tcx>, // definition of the struct or enum
        field: &'tcx ty::FieldDef,
        in_update_syntax: bool,
    ) {
        if def.is_enum() {
            return;
        }

        // definition of the field
        let ident = Ident::new(kw::Empty, use_ctxt);
        let hir_id = self.tcx.hir().local_def_id_to_hir_id(self.current_item);
        let def_id = self.tcx.adjust_ident_and_get_scope(ident, def.did(), hir_id).1;
        if !field.vis.is_accessible_from(def_id, self.tcx) {
            self.tcx.sess.emit_err(FieldIsPrivate {
                span,
                field_name: field.name,
                variant_descr: def.variant_descr(),
                def_path_str: self.tcx.def_path_str(def.did()),
                label: if in_update_syntax {
                    FieldIsPrivateLabel::IsUpdateSyntax { span, field_name: field.name }
                } else {
                    FieldIsPrivateLabel::Other { span }
                },
            });
        }
    }
}

impl<'tcx> Visitor<'tcx> for NamePrivacyVisitor<'tcx> {
    type NestedFilter = nested_filter::All;

    /// We want to visit items in the context of their containing
    /// module and so forth, so supply a crate for doing a deep walk.
    fn nested_visit_map(&mut self) -> Self::Map {
        self.tcx.hir()
    }

    fn visit_mod(&mut self, _m: &'tcx hir::Mod<'tcx>, _s: Span, _n: hir::HirId) {
        // Don't visit nested modules, since we run a separate visitor walk
        // for each module in `effective_visibilities`
    }

    fn visit_nested_body(&mut self, body: hir::BodyId) {
        let old_maybe_typeck_results =
            self.maybe_typeck_results.replace(self.tcx.typeck_body(body));
        let body = self.tcx.hir().body(body);
        self.visit_body(body);
        self.maybe_typeck_results = old_maybe_typeck_results;
    }

    fn visit_item(&mut self, item: &'tcx hir::Item<'tcx>) {
        let orig_current_item = mem::replace(&mut self.current_item, item.owner_id.def_id);
        intravisit::walk_item(self, item);
        self.current_item = orig_current_item;
    }

    fn visit_expr(&mut self, expr: &'tcx hir::Expr<'tcx>) {
        if let hir::ExprKind::Struct(qpath, fields, ref base) = expr.kind {
            let res = self.typeck_results().qpath_res(qpath, expr.hir_id);
            let adt = self.typeck_results().expr_ty(expr).ty_adt_def().unwrap();
            let variant = adt.variant_of_res(res);
            if let Some(base) = *base {
                // If the expression uses FRU we need to make sure all the unmentioned fields
                // are checked for privacy (RFC 736). Rather than computing the set of
                // unmentioned fields, just check them all.
                for (vf_index, variant_field) in variant.fields.iter_enumerated() {
                    let field = fields
                        .iter()
                        .find(|f| self.typeck_results().field_index(f.hir_id) == vf_index);
                    let (use_ctxt, span) = match field {
                        Some(field) => (field.ident.span, field.span),
                        None => (base.span, base.span),
                    };
                    self.check_field(use_ctxt, span, adt, variant_field, true);
                }
            } else {
                for field in fields {
                    let use_ctxt = field.ident.span;
                    let index = self.typeck_results().field_index(field.hir_id);
                    self.check_field(use_ctxt, field.span, adt, &variant.fields[index], false);
                }
            }
        }

        intravisit::walk_expr(self, expr);
    }

    fn visit_pat(&mut self, pat: &'tcx hir::Pat<'tcx>) {
        if let PatKind::Struct(ref qpath, fields, _) = pat.kind {
            let res = self.typeck_results().qpath_res(qpath, pat.hir_id);
            let adt = self.typeck_results().pat_ty(pat).ty_adt_def().unwrap();
            let variant = adt.variant_of_res(res);
            for field in fields {
                let use_ctxt = field.ident.span;
                let index = self.typeck_results().field_index(field.hir_id);
                self.check_field(use_ctxt, field.span, adt, &variant.fields[index], false);
            }
        }

        intravisit::walk_pat(self, pat);
    }
}

////////////////////////////////////////////////////////////////////////////////////////////
/// Type privacy visitor, checks types for privacy and reports violations.
/// Both explicitly written types and inferred types of expressions and patterns are checked.
/// Checks are performed on "semantic" types regardless of names and their hygiene.
////////////////////////////////////////////////////////////////////////////////////////////

struct TypePrivacyVisitor<'tcx> {
    tcx: TyCtxt<'tcx>,
    maybe_typeck_results: Option<&'tcx ty::TypeckResults<'tcx>>,
    current_item: LocalDefId,
    span: Span,
}

impl<'tcx> TypePrivacyVisitor<'tcx> {
    /// Gets the type-checking results for the current body.
    /// As this will ICE if called outside bodies, only call when working with
    /// `Expr` or `Pat` nodes (they are guaranteed to be found only in bodies).
    #[track_caller]
    fn typeck_results(&self) -> &'tcx ty::TypeckResults<'tcx> {
        self.maybe_typeck_results
            .expect("`TypePrivacyVisitor::typeck_results` called outside of body")
    }

    fn item_is_accessible(&self, did: DefId) -> bool {
        self.tcx.visibility(did).is_accessible_from(self.current_item, self.tcx)
    }

    // Take node-id of an expression or pattern and check its type for privacy.
    fn check_expr_pat_type(&mut self, id: hir::HirId, span: Span) -> bool {
        self.span = span;
        let typeck_results = self.typeck_results();
        let result: ControlFlow<()> = try {
            self.visit(typeck_results.node_type(id))?;
            self.visit(typeck_results.node_substs(id))?;
            if let Some(adjustments) = typeck_results.adjustments().get(id) {
                adjustments.iter().try_for_each(|adjustment| self.visit(adjustment.target))?;
            }
        };
        result.is_break()
    }

    fn check_def_id(&mut self, def_id: DefId, kind: &str, descr: &dyn fmt::Display) -> bool {
        let is_error = !self.item_is_accessible(def_id);
        if is_error {
            self.tcx.sess.emit_err(ItemIsPrivate { span: self.span, kind, descr: descr.into() });
        }
        is_error
    }
}

impl<'tcx> Visitor<'tcx> for TypePrivacyVisitor<'tcx> {
    type NestedFilter = nested_filter::All;

    /// We want to visit items in the context of their containing
    /// module and so forth, so supply a crate for doing a deep walk.
    fn nested_visit_map(&mut self) -> Self::Map {
        self.tcx.hir()
    }

    fn visit_mod(&mut self, _m: &'tcx hir::Mod<'tcx>, _s: Span, _n: hir::HirId) {
        // Don't visit nested modules, since we run a separate visitor walk
        // for each module in `effective_visibilities`
    }

    fn visit_nested_body(&mut self, body: hir::BodyId) {
        let old_maybe_typeck_results =
            self.maybe_typeck_results.replace(self.tcx.typeck_body(body));
        let body = self.tcx.hir().body(body);
        self.visit_body(body);
        self.maybe_typeck_results = old_maybe_typeck_results;
    }

    fn visit_generic_arg(&mut self, generic_arg: &'tcx hir::GenericArg<'tcx>) {
        match generic_arg {
            hir::GenericArg::Type(t) => self.visit_ty(t),
            hir::GenericArg::Infer(inf) => self.visit_infer(inf),
            hir::GenericArg::Lifetime(_) | hir::GenericArg::Const(_) => {}
        }
    }

    fn visit_ty(&mut self, hir_ty: &'tcx hir::Ty<'tcx>) {
        self.span = hir_ty.span;
        if let Some(typeck_results) = self.maybe_typeck_results {
            // Types in bodies.
            if self.visit(typeck_results.node_type(hir_ty.hir_id)).is_break() {
                return;
            }
        } else {
            // Types in signatures.
            // FIXME: This is very ineffective. Ideally each HIR type should be converted
            // into a semantic type only once and the result should be cached somehow.
            if self.visit(rustc_hir_analysis::hir_ty_to_ty(self.tcx, hir_ty)).is_break() {
                return;
            }
        }

        intravisit::walk_ty(self, hir_ty);
    }

    fn visit_infer(&mut self, inf: &'tcx hir::InferArg) {
        self.span = inf.span;
        if let Some(typeck_results) = self.maybe_typeck_results {
            if let Some(ty) = typeck_results.node_type_opt(inf.hir_id) {
                if self.visit(ty).is_break() {
                    return;
                }
            } else {
                // We don't do anything for const infers here.
            }
        } else {
            bug!("visit_infer without typeck_results");
        }
        intravisit::walk_inf(self, inf);
    }

    fn visit_trait_ref(&mut self, trait_ref: &'tcx hir::TraitRef<'tcx>) {
        self.span = trait_ref.path.span;
        if self.maybe_typeck_results.is_none() {
            // Avoid calling `hir_trait_to_predicates` in bodies, it will ICE.
            // The traits' privacy in bodies is already checked as a part of trait object types.
            let bounds = rustc_hir_analysis::hir_trait_to_predicates(
                self.tcx,
                trait_ref,
                // NOTE: This isn't really right, but the actual type doesn't matter here. It's
                // just required by `ty::TraitRef`.
                self.tcx.types.never,
            );

<<<<<<< HEAD
            for (pred, _) in bounds.predicates() {
                match pred.skip_binder() {
                    ty::Clause::Trait(trait_predicate) => {
=======
            for (clause, _) in bounds.clauses() {
                match clause.kind().skip_binder() {
                    ty::ClauseKind::Trait(trait_predicate) => {
>>>>>>> 0faea772
                        if self.visit_trait(trait_predicate.trait_ref).is_break() {
                            return;
                        }
                    }
<<<<<<< HEAD
                    ty::Clause::Projection(proj_predicate) => {
=======
                    ty::ClauseKind::Projection(proj_predicate) => {
>>>>>>> 0faea772
                        let term = self.visit(proj_predicate.term);
                        if term.is_break()
                            || self.visit_projection_ty(proj_predicate.projection_ty).is_break()
                        {
                            return;
                        }
                    }
                    _ => {}
                }
            }
        }

        intravisit::walk_trait_ref(self, trait_ref);
    }

    // Check types of expressions
    fn visit_expr(&mut self, expr: &'tcx hir::Expr<'tcx>) {
        if self.check_expr_pat_type(expr.hir_id, expr.span) {
            // Do not check nested expressions if the error already happened.
            return;
        }
        match expr.kind {
            hir::ExprKind::Assign(_, rhs, _) | hir::ExprKind::Match(rhs, ..) => {
                // Do not report duplicate errors for `x = y` and `match x { ... }`.
                if self.check_expr_pat_type(rhs.hir_id, rhs.span) {
                    return;
                }
            }
            hir::ExprKind::MethodCall(segment, ..) => {
                // Method calls have to be checked specially.
                self.span = segment.ident.span;
                if let Some(def_id) = self.typeck_results().type_dependent_def_id(expr.hir_id) {
                    if self.visit(self.tcx.type_of(def_id).subst_identity()).is_break() {
                        return;
                    }
                } else {
                    self.tcx
                        .sess
                        .delay_span_bug(expr.span, "no type-dependent def for method call");
                }
            }
            _ => {}
        }

        intravisit::walk_expr(self, expr);
    }

    // Prohibit access to associated items with insufficient nominal visibility.
    //
    // Additionally, until better reachability analysis for macros 2.0 is available,
    // we prohibit access to private statics from other crates, this allows to give
    // more code internal visibility at link time. (Access to private functions
    // is already prohibited by type privacy for function types.)
    fn visit_qpath(&mut self, qpath: &'tcx hir::QPath<'tcx>, id: hir::HirId, span: Span) {
        let def = match qpath {
            hir::QPath::Resolved(_, path) => match path.res {
                Res::Def(kind, def_id) => Some((kind, def_id)),
                _ => None,
            },
            hir::QPath::TypeRelative(..) | hir::QPath::LangItem(..) => self
                .maybe_typeck_results
                .and_then(|typeck_results| typeck_results.type_dependent_def(id)),
        };
        let def = def.filter(|(kind, _)| {
            matches!(
                kind,
                DefKind::AssocFn | DefKind::AssocConst | DefKind::AssocTy | DefKind::Static(_)
            )
        });
        if let Some((kind, def_id)) = def {
            let is_local_static =
                if let DefKind::Static(_) = kind { def_id.is_local() } else { false };
            if !self.item_is_accessible(def_id) && !is_local_static {
                let name = match *qpath {
                    hir::QPath::LangItem(it, ..) => {
                        self.tcx.lang_items().get(it).map(|did| self.tcx.def_path_str(did))
                    }
                    hir::QPath::Resolved(_, path) => Some(self.tcx.def_path_str(path.res.def_id())),
                    hir::QPath::TypeRelative(_, segment) => Some(segment.ident.to_string()),
                };
                let kind = self.tcx.def_descr(def_id);
                let sess = self.tcx.sess;
                let _ = match name {
                    Some(name) => {
                        sess.emit_err(ItemIsPrivate { span, kind, descr: (&name).into() })
                    }
                    None => sess.emit_err(UnnamedItemIsPrivate { span, kind }),
                };
                return;
            }
        }

        intravisit::walk_qpath(self, qpath, id);
    }

    // Check types of patterns.
    fn visit_pat(&mut self, pattern: &'tcx hir::Pat<'tcx>) {
        if self.check_expr_pat_type(pattern.hir_id, pattern.span) {
            // Do not check nested patterns if the error already happened.
            return;
        }

        intravisit::walk_pat(self, pattern);
    }

    fn visit_local(&mut self, local: &'tcx hir::Local<'tcx>) {
        if let Some(init) = local.init {
            if self.check_expr_pat_type(init.hir_id, init.span) {
                // Do not report duplicate errors for `let x = y`.
                return;
            }
        }

        intravisit::walk_local(self, local);
    }

    // Check types in item interfaces.
    fn visit_item(&mut self, item: &'tcx hir::Item<'tcx>) {
        let orig_current_item = mem::replace(&mut self.current_item, item.owner_id.def_id);
        let old_maybe_typeck_results = self.maybe_typeck_results.take();
        intravisit::walk_item(self, item);
        self.maybe_typeck_results = old_maybe_typeck_results;
        self.current_item = orig_current_item;
    }
}

impl<'tcx> DefIdVisitor<'tcx> for TypePrivacyVisitor<'tcx> {
    fn tcx(&self) -> TyCtxt<'tcx> {
        self.tcx
    }
    fn visit_def_id(
        &mut self,
        def_id: DefId,
        kind: &str,
        descr: &dyn fmt::Display,
    ) -> ControlFlow<Self::BreakTy> {
        if self.check_def_id(def_id, kind, descr) {
            ControlFlow::Break(())
        } else {
            ControlFlow::Continue(())
        }
    }
}

///////////////////////////////////////////////////////////////////////////////
/// Obsolete visitors for checking for private items in public interfaces.
/// These visitors are supposed to be kept in frozen state and produce an
/// "old error node set". For backward compatibility the new visitor reports
/// warnings instead of hard errors when the erroneous node is not in this old set.
///////////////////////////////////////////////////////////////////////////////

struct ObsoleteVisiblePrivateTypesVisitor<'a, 'tcx> {
    tcx: TyCtxt<'tcx>,
    effective_visibilities: &'a EffectiveVisibilities,
    in_variant: bool,
    // Set of errors produced by this obsolete visitor.
    old_error_set: HirIdSet,
}

struct ObsoleteCheckTypeForPrivatenessVisitor<'a, 'b, 'tcx> {
    inner: &'a ObsoleteVisiblePrivateTypesVisitor<'b, 'tcx>,
    /// Whether the type refers to private types.
    contains_private: bool,
    /// Whether we've recurred at all (i.e., if we're pointing at the
    /// first type on which `visit_ty` was called).
    at_outer_type: bool,
    /// Whether that first type is a public path.
    outer_type_is_public_path: bool,
}

impl<'a, 'tcx> ObsoleteVisiblePrivateTypesVisitor<'a, 'tcx> {
    fn path_is_private_type(&self, path: &hir::Path<'_>) -> bool {
        let did = match path.res {
            Res::PrimTy(..) | Res::SelfTyParam { .. } | Res::SelfTyAlias { .. } | Res::Err => {
                return false;
            }
            res => res.def_id(),
        };

        // A path can only be private if:
        // it's in this crate...
        if let Some(did) = did.as_local() {
            // .. and it corresponds to a private type in the AST (this returns
            // `None` for type parameters).
            match self.tcx.hir().find(self.tcx.hir().local_def_id_to_hir_id(did)) {
                Some(Node::Item(_)) => !self.tcx.visibility(did).is_public(),
                Some(_) | None => false,
            }
        } else {
            false
        }
    }

    fn trait_is_public(&self, trait_id: LocalDefId) -> bool {
        // FIXME: this would preferably be using `exported_items`, but all
        // traits are exported currently (see `EmbargoVisitor.exported_trait`).
        self.effective_visibilities.is_directly_public(trait_id)
    }

    fn check_generic_bound(&mut self, bound: &hir::GenericBound<'_>) {
        if let hir::GenericBound::Trait(ref trait_ref, _) = *bound {
            if self.path_is_private_type(trait_ref.trait_ref.path) {
                self.old_error_set.insert(trait_ref.trait_ref.hir_ref_id);
            }
        }
    }

    fn item_is_public(&self, def_id: LocalDefId) -> bool {
        self.effective_visibilities.is_reachable(def_id) || self.tcx.visibility(def_id).is_public()
    }
}

impl<'a, 'b, 'tcx, 'v> Visitor<'v> for ObsoleteCheckTypeForPrivatenessVisitor<'a, 'b, 'tcx> {
    fn visit_generic_arg(&mut self, generic_arg: &'v hir::GenericArg<'v>) {
        match generic_arg {
            hir::GenericArg::Type(t) => self.visit_ty(t),
            hir::GenericArg::Infer(inf) => self.visit_ty(&inf.to_ty()),
            hir::GenericArg::Lifetime(_) | hir::GenericArg::Const(_) => {}
        }
    }

    fn visit_ty(&mut self, ty: &hir::Ty<'_>) {
        if let hir::TyKind::Path(hir::QPath::Resolved(_, path)) = ty.kind {
            if self.inner.path_is_private_type(path) {
                self.contains_private = true;
                // Found what we're looking for, so let's stop working.
                return;
            }
        }
        if let hir::TyKind::Path(_) = ty.kind {
            if self.at_outer_type {
                self.outer_type_is_public_path = true;
            }
        }
        self.at_outer_type = false;
        intravisit::walk_ty(self, ty)
    }

    // Don't want to recurse into `[, .. expr]`.
    fn visit_expr(&mut self, _: &hir::Expr<'_>) {}
}

impl<'a, 'tcx> Visitor<'tcx> for ObsoleteVisiblePrivateTypesVisitor<'a, 'tcx> {
    type NestedFilter = nested_filter::All;

    /// We want to visit items in the context of their containing
    /// module and so forth, so supply a crate for doing a deep walk.
    fn nested_visit_map(&mut self) -> Self::Map {
        self.tcx.hir()
    }

    fn visit_item(&mut self, item: &'tcx hir::Item<'tcx>) {
        match item.kind {
            // Contents of a private mod can be re-exported, so we need
            // to check internals.
            hir::ItemKind::Mod(_) => {}

            // An `extern {}` doesn't introduce a new privacy
            // namespace (the contents have their own privacies).
            hir::ItemKind::ForeignMod { .. } => {}

            hir::ItemKind::Trait(.., bounds, _) => {
                if !self.trait_is_public(item.owner_id.def_id) {
                    return;
                }

                for bound in bounds.iter() {
                    self.check_generic_bound(bound)
                }
            }

            // Impls need some special handling to try to offer useful
            // error messages without (too many) false positives
            // (i.e., we could just return here to not check them at
            // all, or some worse estimation of whether an impl is
            // publicly visible).
            hir::ItemKind::Impl(ref impl_) => {
                // `impl [... for] Private` is never visible.
                let self_contains_private;
                // `impl [... for] Public<...>`, but not `impl [... for]
                // Vec<Public>` or `(Public,)`, etc.
                let self_is_public_path;

                // Check the properties of the `Self` type:
                {
                    let mut visitor = ObsoleteCheckTypeForPrivatenessVisitor {
                        inner: self,
                        contains_private: false,
                        at_outer_type: true,
                        outer_type_is_public_path: false,
                    };
                    visitor.visit_ty(impl_.self_ty);
                    self_contains_private = visitor.contains_private;
                    self_is_public_path = visitor.outer_type_is_public_path;
                }

                // Miscellaneous info about the impl:

                // `true` iff this is `impl Private for ...`.
                let not_private_trait = impl_.of_trait.as_ref().map_or(
                    true, // no trait counts as public trait
                    |tr| {
                        if let Some(def_id) = tr.path.res.def_id().as_local() {
                            self.trait_is_public(def_id)
                        } else {
                            true // external traits must be public
                        }
                    },
                );

                // `true` iff this is a trait impl or at least one method is public.
                //
                // `impl Public { $( fn ...() {} )* }` is not visible.
                //
                // This is required over just using the methods' privacy
                // directly because we might have `impl<T: Foo<Private>> ...`,
                // and we shouldn't warn about the generics if all the methods
                // are private (because `T` won't be visible externally).
                let trait_or_some_public_method = impl_.of_trait.is_some()
                    || impl_.items.iter().any(|impl_item_ref| {
                        let impl_item = self.tcx.hir().impl_item(impl_item_ref.id);
                        match impl_item.kind {
                            hir::ImplItemKind::Const(..) | hir::ImplItemKind::Fn(..) => self
                                .effective_visibilities
                                .is_reachable(impl_item_ref.id.owner_id.def_id),
                            hir::ImplItemKind::Type(_) => false,
                        }
                    });

                if !self_contains_private && not_private_trait && trait_or_some_public_method {
                    intravisit::walk_generics(self, &impl_.generics);

                    match impl_.of_trait {
                        None => {
                            for impl_item_ref in impl_.items {
                                // This is where we choose whether to walk down
                                // further into the impl to check its items. We
                                // should only walk into public items so that we
                                // don't erroneously report errors for private
                                // types in private items.
                                let impl_item = self.tcx.hir().impl_item(impl_item_ref.id);
                                match impl_item.kind {
                                    hir::ImplItemKind::Const(..) | hir::ImplItemKind::Fn(..)
                                        if self.item_is_public(impl_item.owner_id.def_id) =>
                                    {
                                        intravisit::walk_impl_item(self, impl_item)
                                    }
                                    hir::ImplItemKind::Type(..) => {
                                        intravisit::walk_impl_item(self, impl_item)
                                    }
                                    _ => {}
                                }
                            }
                        }
                        Some(ref tr) => {
                            // Any private types in a trait impl fall into three
                            // categories.
                            // 1. mentioned in the trait definition
                            // 2. mentioned in the type params/generics
                            // 3. mentioned in the associated types of the impl
                            //
                            // Those in 1. can only occur if the trait is in
                            // this crate and will have been warned about on the
                            // trait definition (there's no need to warn twice
                            // so we don't check the methods).
                            //
                            // Those in 2. are warned via walk_generics and this
                            // call here.
                            intravisit::walk_path(self, tr.path);

                            // Those in 3. are warned with this call.
                            for impl_item_ref in impl_.items {
                                let impl_item = self.tcx.hir().impl_item(impl_item_ref.id);
                                if let hir::ImplItemKind::Type(ty) = impl_item.kind {
                                    self.visit_ty(ty);
                                }
                            }
                        }
                    }
                } else if impl_.of_trait.is_none() && self_is_public_path {
                    // `impl Public<Private> { ... }`. Any public static
                    // methods will be visible as `Public::foo`.
                    let mut found_pub_static = false;
                    for impl_item_ref in impl_.items {
                        if self
                            .effective_visibilities
                            .is_reachable(impl_item_ref.id.owner_id.def_id)
                            || self.tcx.visibility(impl_item_ref.id.owner_id).is_public()
                        {
                            let impl_item = self.tcx.hir().impl_item(impl_item_ref.id);
                            match impl_item_ref.kind {
                                AssocItemKind::Const => {
                                    found_pub_static = true;
                                    intravisit::walk_impl_item(self, impl_item);
                                }
                                AssocItemKind::Fn { has_self: false } => {
                                    found_pub_static = true;
                                    intravisit::walk_impl_item(self, impl_item);
                                }
                                _ => {}
                            }
                        }
                    }
                    if found_pub_static {
                        intravisit::walk_generics(self, &impl_.generics)
                    }
                }
                return;
            }

            // `type ... = ...;` can contain private types, because
            // we're introducing a new name.
            hir::ItemKind::TyAlias(..) => return,

            // Not at all public, so we don't care.
            _ if !self.item_is_public(item.owner_id.def_id) => {
                return;
            }

            _ => {}
        }

        // We've carefully constructed it so that if we're here, then
        // any `visit_ty`'s will be called on things that are in
        // public signatures, i.e., things that we're interested in for
        // this visitor.
        intravisit::walk_item(self, item);
    }

    fn visit_generics(&mut self, generics: &'tcx hir::Generics<'tcx>) {
        for predicate in generics.predicates {
            match predicate {
                hir::WherePredicate::BoundPredicate(bound_pred) => {
                    for bound in bound_pred.bounds.iter() {
                        self.check_generic_bound(bound)
                    }
                }
                hir::WherePredicate::RegionPredicate(_) => {}
                hir::WherePredicate::EqPredicate(eq_pred) => {
                    self.visit_ty(eq_pred.rhs_ty);
                }
            }
        }
    }

    fn visit_foreign_item(&mut self, item: &'tcx hir::ForeignItem<'tcx>) {
        if self.effective_visibilities.is_reachable(item.owner_id.def_id) {
            intravisit::walk_foreign_item(self, item)
        }
    }

    fn visit_ty(&mut self, t: &'tcx hir::Ty<'tcx>) {
        if let hir::TyKind::Path(hir::QPath::Resolved(_, path)) = t.kind {
            if self.path_is_private_type(path) {
                self.old_error_set.insert(t.hir_id);
            }
        }
        intravisit::walk_ty(self, t)
    }

    fn visit_variant(&mut self, v: &'tcx hir::Variant<'tcx>) {
        if self.effective_visibilities.is_reachable(v.def_id) {
            self.in_variant = true;
            intravisit::walk_variant(self, v);
            self.in_variant = false;
        }
    }

    fn visit_field_def(&mut self, s: &'tcx hir::FieldDef<'tcx>) {
        let vis = self.tcx.visibility(s.def_id);
        if vis.is_public() || self.in_variant {
            intravisit::walk_field_def(self, s);
        }
    }

    // We don't need to introspect into these at all: an
    // expression/block context can't possibly contain exported things.
    // (Making them no-ops stops us from traversing the whole AST without
    // having to be super careful about our `walk_...` calls above.)
    fn visit_block(&mut self, _: &'tcx hir::Block<'tcx>) {}
    fn visit_expr(&mut self, _: &'tcx hir::Expr<'tcx>) {}
}

///////////////////////////////////////////////////////////////////////////////
/// SearchInterfaceForPrivateItemsVisitor traverses an item's interface and
/// finds any private components in it.
/// PrivateItemsInPublicInterfacesVisitor ensures there are no private types
/// and traits in public interfaces.
///////////////////////////////////////////////////////////////////////////////

struct SearchInterfaceForPrivateItemsVisitor<'tcx> {
    tcx: TyCtxt<'tcx>,
    item_def_id: LocalDefId,
    /// The visitor checks that each component type is at least this visible.
    required_visibility: ty::Visibility,
    required_effective_vis: Option<EffectiveVisibility>,
    has_old_errors: bool,
    in_assoc_ty: bool,
    in_primary_interface: bool,
}

impl SearchInterfaceForPrivateItemsVisitor<'_> {
    fn generics(&mut self) -> &mut Self {
        self.in_primary_interface = true;
        for param in &self.tcx.generics_of(self.item_def_id).params {
            match param.kind {
                GenericParamDefKind::Lifetime => {}
                GenericParamDefKind::Type { has_default, .. } => {
                    if has_default {
                        self.visit(self.tcx.type_of(param.def_id).subst_identity());
                    }
                }
                // FIXME(generic_const_exprs): May want to look inside const here
                GenericParamDefKind::Const { .. } => {
                    self.visit(self.tcx.type_of(param.def_id).subst_identity());
                }
            }
        }
        self
    }

    fn predicates(&mut self) -> &mut Self {
        self.in_primary_interface = false;
        // N.B., we use `explicit_predicates_of` and not `predicates_of`
        // because we don't want to report privacy errors due to where
        // clauses that the compiler inferred. We only want to
        // consider the ones that the user wrote. This is important
        // for the inferred outlives rules; see
        // `tests/ui/rfc-2093-infer-outlives/privacy.rs`.
        self.visit_predicates(self.tcx.explicit_predicates_of(self.item_def_id));
        self
    }

    fn bounds(&mut self) -> &mut Self {
        self.in_primary_interface = false;
        self.visit_clauses(self.tcx.explicit_item_bounds(self.item_def_id).skip_binder());
        self
    }

    fn ty(&mut self) -> &mut Self {
        self.in_primary_interface = true;
        self.visit(self.tcx.type_of(self.item_def_id).subst_identity());
        self
    }

    fn check_def_id(&mut self, def_id: DefId, kind: &str, descr: &dyn fmt::Display) -> bool {
        if self.leaks_private_dep(def_id) {
            self.tcx.emit_spanned_lint(
                lint::builtin::EXPORTED_PRIVATE_DEPENDENCIES,
                self.tcx.hir().local_def_id_to_hir_id(self.item_def_id),
                self.tcx.def_span(self.item_def_id.to_def_id()),
                FromPrivateDependencyInPublicInterface {
                    kind,
                    descr: descr.into(),
                    krate: self.tcx.crate_name(def_id.krate),
                },
            );
        }

        let Some(local_def_id) = def_id.as_local() else {
            return false;
        };

        let vis = self.tcx.local_visibility(local_def_id);
        let hir_id = self.tcx.hir().local_def_id_to_hir_id(local_def_id);
        let span = self.tcx.def_span(self.item_def_id.to_def_id());
        let vis_span = self.tcx.def_span(def_id);
        if !vis.is_at_least(self.required_visibility, self.tcx) {
            let vis_descr = match vis {
                ty::Visibility::Public => "public",
                ty::Visibility::Restricted(vis_def_id) => {
                    if vis_def_id == self.tcx.parent_module(hir_id) {
                        "private"
                    } else if vis_def_id.is_top_level_module() {
                        "crate-private"
                    } else {
                        "restricted"
                    }
                }
            };

            if self.has_old_errors
                || self.in_assoc_ty
                || self.tcx.resolutions(()).has_pub_restricted
            {
                if kind == "trait" {
                    self.tcx.sess.emit_err(InPublicInterfaceTraits {
                        span,
                        vis_descr,
                        kind,
                        descr: descr.into(),
                        vis_span,
                    });
                } else {
                    self.tcx.sess.emit_err(InPublicInterface {
                        span,
                        vis_descr,
                        kind,
                        descr: descr.into(),
                        vis_span,
                    });
                }
            } else {
                self.tcx.emit_spanned_lint(
                    lint::builtin::PRIVATE_IN_PUBLIC,
                    hir_id,
                    span,
                    PrivateInPublicLint { vis_descr, kind, descr: descr.into() },
                );
            }
        }

        let Some(effective_vis) = self.required_effective_vis else {
            return false;
        };

        // FIXME: `Level::Reachable` should be taken instead of `Level::Reexported`
        let reexported_at_vis = *effective_vis.at_level(Level::Reexported);

        if !vis.is_at_least(reexported_at_vis, self.tcx) {
            let lint = if self.in_primary_interface {
                lint::builtin::PRIVATE_INTERFACES
            } else {
                lint::builtin::PRIVATE_BOUNDS
            };
            self.tcx.emit_lint(
                lint,
                hir_id,
                PrivateInterfacesOrBoundsLint {
                    item_span: span,
                    item_kind: self.tcx.def_descr(self.item_def_id.to_def_id()),
                    item_descr: (&LazyDefPathStr {
                        def_id: self.item_def_id.to_def_id(),
                        tcx: self.tcx,
                    })
                        .into(),
                    item_vis_descr: &vis_to_string(self.item_def_id, reexported_at_vis, self.tcx),
                    ty_span: vis_span,
                    ty_kind: kind,
                    ty_descr: descr.into(),
                    ty_vis_descr: &vis_to_string(local_def_id, vis, self.tcx),
                },
            );
        }

        false
    }

    /// An item is 'leaked' from a private dependency if all
    /// of the following are true:
    /// 1. It's contained within a public type
    /// 2. It comes from a private crate
    fn leaks_private_dep(&self, item_id: DefId) -> bool {
        let ret = self.required_visibility.is_public() && self.tcx.is_private_dep(item_id.krate);

        debug!("leaks_private_dep(item_id={:?})={}", item_id, ret);
        ret
    }
}

impl<'tcx> DefIdVisitor<'tcx> for SearchInterfaceForPrivateItemsVisitor<'tcx> {
    fn tcx(&self) -> TyCtxt<'tcx> {
        self.tcx
    }
    fn visit_def_id(
        &mut self,
        def_id: DefId,
        kind: &str,
        descr: &dyn fmt::Display,
    ) -> ControlFlow<Self::BreakTy> {
        if self.check_def_id(def_id, kind, descr) {
            ControlFlow::Break(())
        } else {
            ControlFlow::Continue(())
        }
    }
}

struct PrivateItemsInPublicInterfacesChecker<'tcx, 'a> {
    tcx: TyCtxt<'tcx>,
    old_error_set_ancestry: HirIdSet,
    effective_visibilities: &'a EffectiveVisibilities,
}

impl<'tcx> PrivateItemsInPublicInterfacesChecker<'tcx, '_> {
    fn check(
        &self,
        def_id: LocalDefId,
        required_visibility: ty::Visibility,
        required_effective_vis: Option<EffectiveVisibility>,
    ) -> SearchInterfaceForPrivateItemsVisitor<'tcx> {
        SearchInterfaceForPrivateItemsVisitor {
            tcx: self.tcx,
            item_def_id: def_id,
            required_visibility,
            required_effective_vis,
            has_old_errors: self
                .old_error_set_ancestry
                .contains(&self.tcx.hir().local_def_id_to_hir_id(def_id)),
            in_assoc_ty: false,
            in_primary_interface: true,
        }
    }

    fn check_unnameable(&self, def_id: LocalDefId, effective_vis: Option<EffectiveVisibility>) {
        let Some(effective_vis) = effective_vis else {
            return;
        };

        let reexported_at_vis = effective_vis.at_level(Level::Reexported);
        let reachable_at_vis = effective_vis.at_level(Level::Reachable);

        if reexported_at_vis != reachable_at_vis {
            let hir_id = self.tcx.hir().local_def_id_to_hir_id(def_id);
            let span = self.tcx.def_span(def_id.to_def_id());
            self.tcx.emit_spanned_lint(
                lint::builtin::UNNAMEABLE_TYPES,
                hir_id,
                span,
                UnnameableTypesLint {
                    span,
                    kind: self.tcx.def_descr(def_id.to_def_id()),
                    descr: (&LazyDefPathStr { def_id: def_id.to_def_id(), tcx: self.tcx }).into(),
                    reachable_vis: &vis_to_string(def_id, *reachable_at_vis, self.tcx),
                    reexported_vis: &vis_to_string(def_id, *reexported_at_vis, self.tcx),
                },
            );
        }
    }

    fn check_assoc_item(
        &self,
        def_id: LocalDefId,
        assoc_item_kind: AssocItemKind,
        vis: ty::Visibility,
        effective_vis: Option<EffectiveVisibility>,
    ) {
        let mut check = self.check(def_id, vis, effective_vis);

        let (check_ty, is_assoc_ty) = match assoc_item_kind {
            AssocItemKind::Const | AssocItemKind::Fn { .. } => (true, false),
            AssocItemKind::Type => (self.tcx.defaultness(def_id).has_value(), true),
        };

        if is_assoc_ty {
            self.check_unnameable(def_id, self.get(def_id));
        }

        check.in_assoc_ty = is_assoc_ty;
        check.generics().predicates();
        if check_ty {
            check.ty();
        }
    }

    fn get(&self, def_id: LocalDefId) -> Option<EffectiveVisibility> {
        self.effective_visibilities.effective_vis(def_id).copied()
    }

    pub fn check_item(&mut self, id: ItemId) {
        let tcx = self.tcx;
        let def_id = id.owner_id.def_id;
        let item_visibility = tcx.local_visibility(def_id);
        let effective_vis = self.get(def_id);
        let def_kind = tcx.def_kind(def_id);

        match def_kind {
            DefKind::Const | DefKind::Static(_) | DefKind::Fn | DefKind::TyAlias => {
                if let DefKind::TyAlias = def_kind {
                    self.check_unnameable(def_id, effective_vis);
                }
                self.check(def_id, item_visibility, effective_vis).generics().predicates().ty();
            }
            DefKind::OpaqueTy => {
                // `ty()` for opaque types is the underlying type,
                // it's not a part of interface, so we skip it.
                self.check(def_id, item_visibility, effective_vis).generics().bounds();
            }
            DefKind::Trait => {
                let item = tcx.hir().item(id);
                if let hir::ItemKind::Trait(.., trait_item_refs) = item.kind {
                    self.check_unnameable(item.owner_id.def_id, effective_vis);

                    self.check(item.owner_id.def_id, item_visibility, effective_vis)
                        .generics()
                        .predicates();

                    for trait_item_ref in trait_item_refs {
                        self.check_assoc_item(
                            trait_item_ref.id.owner_id.def_id,
                            trait_item_ref.kind,
                            item_visibility,
                            effective_vis,
                        );

                        if let AssocItemKind::Type = trait_item_ref.kind {
                            self.check(
                                trait_item_ref.id.owner_id.def_id,
                                item_visibility,
                                effective_vis,
                            )
                            .bounds();
                        }
                    }
                }
            }
            DefKind::TraitAlias => {
                self.check(def_id, item_visibility, effective_vis).generics().predicates();
            }
            DefKind::Enum => {
                let item = tcx.hir().item(id);
                if let hir::ItemKind::Enum(ref def, _) = item.kind {
                    self.check_unnameable(item.owner_id.def_id, effective_vis);

                    self.check(item.owner_id.def_id, item_visibility, effective_vis)
                        .generics()
                        .predicates();

                    for variant in def.variants {
                        for field in variant.data.fields() {
                            self.check(field.def_id, item_visibility, effective_vis).ty();
                        }
                    }
                }
            }
            // Subitems of foreign modules have their own publicity.
            DefKind::ForeignMod => {
                let item = tcx.hir().item(id);
                if let hir::ItemKind::ForeignMod { items, .. } = item.kind {
                    for foreign_item in items {
                        let foreign_item = tcx.hir().foreign_item(foreign_item.id);

                        let ev = self.get(foreign_item.owner_id.def_id);
                        let vis = tcx.local_visibility(foreign_item.owner_id.def_id);

                        if let ForeignItemKind::Type = foreign_item.kind {
                            self.check_unnameable(foreign_item.owner_id.def_id, ev);
                        }

                        self.check(foreign_item.owner_id.def_id, vis, ev)
                            .generics()
                            .predicates()
                            .ty();
                    }
                }
            }
            // Subitems of structs and unions have their own publicity.
            DefKind::Struct | DefKind::Union => {
                let item = tcx.hir().item(id);
                if let hir::ItemKind::Struct(ref struct_def, _)
                | hir::ItemKind::Union(ref struct_def, _) = item.kind
                {
                    self.check_unnameable(item.owner_id.def_id, effective_vis);
                    self.check(item.owner_id.def_id, item_visibility, effective_vis)
                        .generics()
                        .predicates();

                    for field in struct_def.fields() {
                        let field_visibility = tcx.local_visibility(field.def_id);
                        let field_ev = self.get(field.def_id);

                        self.check(
                            field.def_id,
                            min(item_visibility, field_visibility, tcx),
                            field_ev,
                        )
                        .ty();
                    }
                }
            }
            // An inherent impl is public when its type is public
            // Subitems of inherent impls have their own publicity.
            // A trait impl is public when both its type and its trait are public
            // Subitems of trait impls have inherited publicity.
            DefKind::Impl { .. } => {
                let item = tcx.hir().item(id);
                if let hir::ItemKind::Impl(ref impl_) = item.kind {
                    let impl_vis =
                        ty::Visibility::of_impl(item.owner_id.def_id, tcx, &Default::default());

                    // we are using the non-shallow version here, unlike when building the
                    // effective visisibilities table to avoid large number of false positives.
                    // For example:
                    //
                    // impl From<Priv> for Pub {
                    //     fn from(_: Priv) -> Pub {...}
                    // }
                    //
                    // lints shouldn't be emmited even `from` effective visibility
                    // is larger then `Priv` nominal visibility.
                    let impl_ev = Some(
                        NonShallowEffectiveVis::of_impl(
                            item.owner_id.def_id,
                            tcx,
                            self.effective_visibilities,
                        )
                        .0,
                    );

                    // check that private components do not appear in the generics or predicates of inherent impls
                    // this check is intentionally NOT performed for impls of traits, per #90586
                    if impl_.of_trait.is_none() {
                        self.check(item.owner_id.def_id, impl_vis, impl_ev).generics().predicates();
                    }
                    for impl_item_ref in impl_.items {
                        let impl_item_vis = if impl_.of_trait.is_none() {
                            min(
                                tcx.local_visibility(impl_item_ref.id.owner_id.def_id),
                                impl_vis,
                                tcx,
                            )
                        } else {
                            impl_vis
                        };

                        let impl_item_ev = if impl_.of_trait.is_none() {
                            self.get(impl_item_ref.id.owner_id.def_id)
                        } else {
                            impl_ev
                        };

                        self.check_assoc_item(
                            impl_item_ref.id.owner_id.def_id,
                            impl_item_ref.kind,
                            impl_item_vis,
                            impl_item_ev,
                        );
                    }
                }
            }
            _ => {}
        }
    }
}

pub fn provide(providers: &mut Providers) {
    *providers = Providers {
        visibility,
        effective_visibilities,
        check_private_in_public,
        check_mod_privacy,
        ..*providers
    };
}

fn visibility(tcx: TyCtxt<'_>, def_id: LocalDefId) -> ty::Visibility<DefId> {
    local_visibility(tcx, def_id).to_def_id()
}

fn local_visibility(tcx: TyCtxt<'_>, def_id: LocalDefId) -> ty::Visibility {
    match tcx.resolutions(()).visibilities.get(&def_id) {
        Some(vis) => *vis,
        None => {
            let hir_id = tcx.hir().local_def_id_to_hir_id(def_id);
            match tcx.hir().get(hir_id) {
                // Unique types created for closures participate in type privacy checking.
                // They have visibilities inherited from the module they are defined in.
                Node::Expr(hir::Expr { kind: hir::ExprKind::Closure{..}, .. })
                // - AST lowering creates dummy `use` items which don't
                //   get their entries in the resolver's visibility table.
                // - AST lowering also creates opaque type items with inherited visibilities.
                //   Visibility on them should have no effect, but to avoid the visibility
                //   query failing on some items, we provide it for opaque types as well.
                | Node::Item(hir::Item {
                    kind: hir::ItemKind::Use(_, hir::UseKind::ListStem)
                        | hir::ItemKind::OpaqueTy(..),
                    ..
                }) => ty::Visibility::Restricted(tcx.parent_module(hir_id)),
                // Visibilities of trait impl items are inherited from their traits
                // and are not filled in resolve.
                Node::ImplItem(impl_item) => {
                    match tcx.hir().get_by_def_id(tcx.hir().get_parent_item(hir_id).def_id) {
                        Node::Item(hir::Item {
                            kind: hir::ItemKind::Impl(hir::Impl { of_trait: Some(tr), .. }),
                            ..
                        }) => tr.path.res.opt_def_id().map_or_else(
                            || {
                                tcx.sess.delay_span_bug(tr.path.span, "trait without a def-id");
                                ty::Visibility::Public
                            },
                            |def_id| tcx.visibility(def_id).expect_local(),
                        ),
                        _ => span_bug!(impl_item.span, "the parent is not a trait impl"),
                    }
                }
                _ => span_bug!(
                    tcx.def_span(def_id),
                    "visibility table unexpectedly missing a def-id: {:?}",
                    def_id,
                ),
            }
        }
    }
}

fn check_mod_privacy(tcx: TyCtxt<'_>, module_def_id: LocalDefId) {
    // Check privacy of names not checked in previous compilation stages.
    let mut visitor =
        NamePrivacyVisitor { tcx, maybe_typeck_results: None, current_item: module_def_id };
    let (module, span, hir_id) = tcx.hir().get_module(module_def_id);

    intravisit::walk_mod(&mut visitor, module, hir_id);

    // Check privacy of explicitly written types and traits as well as
    // inferred types of expressions and patterns.
    let mut visitor =
        TypePrivacyVisitor { tcx, maybe_typeck_results: None, current_item: module_def_id, span };
    intravisit::walk_mod(&mut visitor, module, hir_id);
}

fn effective_visibilities(tcx: TyCtxt<'_>, (): ()) -> &EffectiveVisibilities {
    // Build up a set of all exported items in the AST. This is a set of all
    // items which are reachable from external crates based on visibility.
    let mut visitor = EmbargoVisitor {
        tcx,
        effective_visibilities: tcx.resolutions(()).effective_visibilities.clone(),
        macro_reachable: Default::default(),
        // HACK(jynelson): trying to infer the type of `impl Trait` breaks `async-std` (and
        // `pub async fn` in general). Since rustdoc never needs to do codegen and doesn't
        // care about link-time reachability, keep them unreachable (issue #75100).
        impl_trait_pass: !tcx.sess.opts.actually_rustdoc,
        changed: false,
    };

    visitor.effective_visibilities.check_invariants(tcx, true);
    if visitor.impl_trait_pass {
        // Underlying types of `impl Trait`s are marked as reachable unconditionally,
        // so this pass doesn't need to be a part of the fixed point iteration below.
        tcx.hir().visit_all_item_likes_in_crate(&mut visitor);
        visitor.impl_trait_pass = false;
        visitor.changed = false;
    }

    loop {
        tcx.hir().visit_all_item_likes_in_crate(&mut visitor);
        if visitor.changed {
            visitor.changed = false;
        } else {
            break;
        }
    }
    visitor.effective_visibilities.check_invariants(tcx, false);

    let mut check_visitor =
        TestReachabilityVisitor { tcx, effective_visibilities: &visitor.effective_visibilities };
    check_visitor.effective_visibility_diagnostic(CRATE_DEF_ID);
    tcx.hir().visit_all_item_likes_in_crate(&mut check_visitor);

    tcx.arena.alloc(visitor.effective_visibilities)
}

fn check_private_in_public(tcx: TyCtxt<'_>, (): ()) {
    let effective_visibilities = tcx.effective_visibilities(());

    let mut visitor = ObsoleteVisiblePrivateTypesVisitor {
        tcx,
        effective_visibilities,
        in_variant: false,
        old_error_set: Default::default(),
    };
    tcx.hir().walk_toplevel_module(&mut visitor);

    let mut old_error_set_ancestry = HirIdSet::default();
    for mut id in visitor.old_error_set.iter().copied() {
        loop {
            if !old_error_set_ancestry.insert(id) {
                break;
            }
            let parent = tcx.hir().parent_id(id);
            if parent == id {
                break;
            }
            id = parent;
        }
    }

    // Check for private types and traits in public interfaces.
    let mut checker = PrivateItemsInPublicInterfacesChecker {
        tcx,
        old_error_set_ancestry,
        effective_visibilities,
    };

    for id in tcx.hir().items() {
        checker.check_item(id);
    }
}<|MERGE_RESOLUTION|>--- conflicted
+++ resolved
@@ -180,22 +180,8 @@
                 ct.visit_with(self)?;
                 ty.visit_with(self)
             }
-<<<<<<< HEAD
-            ty::PredicateKind::Clause(ty::Clause::ConstEvaluatable(ct)) => ct.visit_with(self),
-            ty::PredicateKind::Clause(ty::Clause::WellFormed(arg)) => arg.visit_with(self),
-
-            ty::PredicateKind::ObjectSafe(_)
-            | ty::PredicateKind::ClosureKind(_, _, _)
-            | ty::PredicateKind::Subtype(_)
-            | ty::PredicateKind::Coerce(_)
-            | ty::PredicateKind::ConstEquate(_, _)
-            | ty::PredicateKind::TypeWellFormedFromEnv(_)
-            | ty::PredicateKind::Ambiguous
-            | ty::PredicateKind::AliasRelate(..) => bug!("unexpected predicate: {:?}", predicate),
-=======
             ty::ClauseKind::ConstEvaluatable(ct) => ct.visit_with(self),
             ty::ClauseKind::WellFormed(arg) => arg.visit_with(self),
->>>>>>> 0faea772
         }
     }
 
@@ -1278,24 +1264,14 @@
                 self.tcx.types.never,
             );
 
-<<<<<<< HEAD
-            for (pred, _) in bounds.predicates() {
-                match pred.skip_binder() {
-                    ty::Clause::Trait(trait_predicate) => {
-=======
             for (clause, _) in bounds.clauses() {
                 match clause.kind().skip_binder() {
                     ty::ClauseKind::Trait(trait_predicate) => {
->>>>>>> 0faea772
                         if self.visit_trait(trait_predicate.trait_ref).is_break() {
                             return;
                         }
                     }
-<<<<<<< HEAD
-                    ty::Clause::Projection(proj_predicate) => {
-=======
                     ty::ClauseKind::Projection(proj_predicate) => {
->>>>>>> 0faea772
                         let term = self.visit(proj_predicate.term);
                         if term.is_break()
                             || self.visit_projection_ty(proj_predicate.projection_ty).is_break()
