#![allow(rustc::diagnostic_outside_of_impl)]
#![allow(rustc::untranslatable_diagnostic)]
#![feature(if_let_guard)]
#![feature(let_chains)]
#![feature(try_blocks)]
#![feature(never_type)]
#![feature(box_patterns)]
#![feature(control_flow_enum)]

#[macro_use]
extern crate tracing;

#[macro_use]
extern crate rustc_middle;

mod _match;
mod autoderef;
mod callee;
// Used by clippy;
pub mod cast;
mod check;
mod closure;
mod coercion;
mod demand;
mod diverges;
mod errors;
mod expectation;
mod expr;
// Used by clippy;
pub mod expr_use_visitor;
mod fallback;
mod fn_ctxt;
mod gather_locals;
mod intrinsicck;
mod mem_categorization;
mod method;
mod op;
mod pat;
mod place_op;
mod rvalue_scopes;
mod typeck_root_ctxt;
mod upvar;
mod writeback;

pub use coercion::can_coerce;
use fn_ctxt::FnCtxt;
use typeck_root_ctxt::TypeckRootCtxt;

use crate::check::check_fn;
use crate::coercion::DynamicCoerceMany;
use crate::diverges::Diverges;
use crate::expectation::Expectation;
use crate::fn_ctxt::LoweredTy;
use crate::gather_locals::GatherLocalsVisitor;
use rustc_data_structures::unord::UnordSet;
use rustc_errors::{codes::*, struct_span_code_err, ErrorGuaranteed};
use rustc_hir as hir;
use rustc_hir::def::{DefKind, Res};
<<<<<<< HEAD
use rustc_hir::intravisit::{Map, Visitor};
use rustc_hir::{HirIdMap, Node};
=======
use rustc_hir::intravisit::Visitor;
use rustc_hir::{HirId, HirIdMap, Node};
>>>>>>> b7581490
use rustc_hir_analysis::check::check_abi;
use rustc_hir_analysis::hir_ty_lowering::HirTyLowerer;
use rustc_infer::infer::type_variable::TypeVariableOrigin;
use rustc_infer::traits::{ObligationCauseCode, ObligationInspector, WellFormedLoc};
use rustc_middle::query::Providers;
use rustc_middle::traits;
use rustc_middle::ty::{self, Ty, TyCtxt};
use rustc_session::config;
use rustc_span::def_id::{DefId, LocalDefId};
use rustc_span::Span;

rustc_fluent_macro::fluent_messages! { "../messages.ftl" }

#[macro_export]
macro_rules! type_error_struct {
    ($dcx:expr, $span:expr, $typ:expr, $code:expr, $($message:tt)*) => ({
        let mut err = rustc_errors::struct_span_code_err!($dcx, $span, $code, $($message)*);

        if $typ.references_error() {
            err.downgrade_to_delayed_bug();
        }

        err
    })
}

fn has_typeck_results(tcx: TyCtxt<'_>, def_id: DefId) -> bool {
    // Closures' typeck results come from their outermost function,
    // as they are part of the same "inference environment".
    let typeck_root_def_id = tcx.typeck_root_def_id(def_id);
    if typeck_root_def_id != def_id {
        return tcx.has_typeck_results(typeck_root_def_id);
    }

    if let Some(def_id) = def_id.as_local() {
        tcx.hir_node_by_def_id(def_id).body_id().is_some()
    } else {
        false
    }
}

fn used_trait_imports(tcx: TyCtxt<'_>, def_id: LocalDefId) -> &UnordSet<LocalDefId> {
    &tcx.typeck(def_id).used_trait_imports
}

fn typeck<'tcx>(tcx: TyCtxt<'tcx>, def_id: LocalDefId) -> &ty::TypeckResults<'tcx> {
    let fallback = move || tcx.type_of(def_id.to_def_id()).instantiate_identity();
    typeck_with_fallback(tcx, def_id, fallback, None)
}

/// Used only to get `TypeckResults` for type inference during error recovery.
/// Currently only used for type inference of `static`s and `const`s to avoid type cycle errors.
fn diagnostic_only_typeck<'tcx>(tcx: TyCtxt<'tcx>, def_id: LocalDefId) -> &ty::TypeckResults<'tcx> {
    let fallback = move || {
        let span = tcx.hir().span(tcx.local_def_id_to_hir_id(def_id));
        Ty::new_error_with_message(tcx, span, "diagnostic only typeck table used")
    };
    typeck_with_fallback(tcx, def_id, fallback, None)
}

/// Same as `typeck` but `inspect` is invoked on evaluation of each root obligation.
/// Inspecting obligations only works with the new trait solver.
/// This function is *only to be used* by external tools, it should not be
/// called from within rustc. Note, this is not a query, and thus is not cached.
pub fn inspect_typeck<'tcx>(
    tcx: TyCtxt<'tcx>,
    def_id: LocalDefId,
    inspect: ObligationInspector<'tcx>,
) -> &'tcx ty::TypeckResults<'tcx> {
    let fallback = move || tcx.type_of(def_id.to_def_id()).instantiate_identity();
    typeck_with_fallback(tcx, def_id, fallback, Some(inspect))
}

#[instrument(level = "debug", skip(tcx, fallback, inspector), ret)]
fn typeck_with_fallback<'tcx>(
    tcx: TyCtxt<'tcx>,
    def_id: LocalDefId,
    fallback: impl Fn() -> Ty<'tcx> + 'tcx,
    inspector: Option<ObligationInspector<'tcx>>,
) -> &'tcx ty::TypeckResults<'tcx> {
    // Closures' typeck results come from their outermost function,
    // as they are part of the same "inference environment".
    let typeck_root_def_id = tcx.typeck_root_def_id(def_id.to_def_id()).expect_local();
    if typeck_root_def_id != def_id {
        return tcx.typeck(typeck_root_def_id);
    }

    let id = tcx.local_def_id_to_hir_id(def_id);
    let node = tcx.hir_node(id);
    let span = tcx.hir().span(id);

    // Figure out what primary body this item has.
    let body_id = node.body_id().unwrap_or_else(|| {
        span_bug!(span, "can't type-check body of {:?}", def_id);
    });
    let body = tcx.hir().body(body_id);

    let param_env = tcx.param_env(def_id);

    let root_ctxt = TypeckRootCtxt::new(tcx, def_id);
    if let Some(inspector) = inspector {
        root_ctxt.infcx.attach_obligation_inspector(inspector);
    }
    let mut fcx = FnCtxt::new(&root_ctxt, param_env, def_id);

    if let Some(hir::FnSig { header, decl, .. }) = node.fn_sig() {
        let fn_sig = if decl.output.get_infer_ret_ty().is_some() {
            fcx.lowerer().lower_fn_ty(id, header.unsafety, header.abi, decl, None, None)
        } else {
            tcx.fn_sig(def_id).instantiate_identity()
        };

        check_abi(tcx, id, span, fn_sig.abi());

        // Compute the function signature from point of view of inside the fn.
        let fn_sig = tcx.liberate_late_bound_regions(def_id.to_def_id(), fn_sig);
        let fn_sig = fcx.normalize(body.value.span, fn_sig);

        check_fn(&mut fcx, fn_sig, None, decl, def_id, body, tcx.features().unsized_fn_params);
    } else {
        let expected_type = infer_type_if_missing(&fcx, node);
        let expected_type = expected_type.unwrap_or_else(fallback);

        let expected_type = fcx.normalize(body.value.span, expected_type);

        let wf_code = ObligationCauseCode::WellFormed(Some(WellFormedLoc::Ty(def_id)));
        fcx.register_wf_obligation(expected_type.into(), body.value.span, wf_code);

        fcx.require_type_is_sized(expected_type, body.value.span, traits::ConstSized);

        // Gather locals in statics (because of block expressions).
        GatherLocalsVisitor::new(&fcx).visit_body(body);

        fcx.check_expr_coercible_to_type(body.value, expected_type, None);

        fcx.write_ty(id, expected_type);
    };

    fcx.type_inference_fallback();

    // Even though coercion casts provide type hints, we check casts after fallback for
    // backwards compatibility. This makes fallback a stronger type hint than a cast coercion.
    fcx.check_casts();
    fcx.select_obligations_where_possible(|_| {});

    // Closure and coroutine analysis may run after fallback
    // because they don't constrain other type variables.
    fcx.closure_analyze(body);
    assert!(fcx.deferred_call_resolutions.borrow().is_empty());
    // Before the coroutine analysis, temporary scopes shall be marked to provide more
    // precise information on types to be captured.
    fcx.resolve_rvalue_scopes(def_id.to_def_id());

    for (ty, span, code) in fcx.deferred_sized_obligations.borrow_mut().drain(..) {
        let ty = fcx.normalize(span, ty);
        fcx.require_type_is_sized(ty, span, code);
    }

    fcx.select_obligations_where_possible(|_| {});

    debug!(pending_obligations = ?fcx.fulfillment_cx.borrow().pending_obligations());

    // This must be the last thing before `report_ambiguity_errors`.
    fcx.resolve_coroutine_interiors();

    debug!(pending_obligations = ?fcx.fulfillment_cx.borrow().pending_obligations());

    if let None = fcx.infcx.tainted_by_errors() {
        fcx.report_ambiguity_errors();
    }

    if let None = fcx.infcx.tainted_by_errors() {
        fcx.check_transmutes();
    }

    fcx.check_asms();

    let typeck_results = fcx.resolve_type_vars_in_body(body);

    // We clone the defined opaque types during writeback in the new solver
    // because we have to use them during normalization.
    let _ = fcx.infcx.take_opaque_types();

    // Consistency check our TypeckResults instance can hold all ItemLocalIds
    // it will need to hold.
    assert_eq!(typeck_results.hir_owner, id.owner);

    typeck_results
}

fn infer_type_if_missing<'tcx>(fcx: &FnCtxt<'_, 'tcx>, node: Node<'tcx>) -> Option<Ty<'tcx>> {
    let tcx = fcx.tcx;
    let def_id = fcx.body_id;
    let expected_type = if let Some(&hir::Ty { kind: hir::TyKind::Infer, span, .. }) = node.ty() {
        if let Some(item) = tcx.opt_associated_item(def_id.into())
            && let ty::AssocKind::Const = item.kind
            && let ty::ImplContainer = item.container
            && let Some(trait_item) = item.trait_item_def_id
        {
            let args =
                tcx.impl_trait_ref(item.container_id(tcx)).unwrap().instantiate_identity().args;
            Some(tcx.type_of(trait_item).instantiate(tcx, args))
        } else {
            Some(fcx.next_ty_var(TypeVariableOrigin { span, param_def_id: None }))
        }
    } else if let Node::AnonConst(_) = node {
        let id = tcx.local_def_id_to_hir_id(def_id);
        match tcx.parent_hir_node(id) {
            Node::Ty(&hir::Ty { kind: hir::TyKind::Typeof(ref anon_const), span, .. })
                if anon_const.hir_id == id =>
            {
                Some(fcx.next_ty_var(TypeVariableOrigin { span, param_def_id: None }))
            }
            Node::Expr(&hir::Expr { kind: hir::ExprKind::InlineAsm(asm), span, .. })
            | Node::Item(&hir::Item { kind: hir::ItemKind::GlobalAsm(asm), span, .. }) => {
                asm.operands.iter().find_map(|(op, _op_sp)| match op {
                    hir::InlineAsmOperand::Const { anon_const } if anon_const.hir_id == id => {
                        // Inline assembly constants must be integers.
                        Some(fcx.next_int_var())
                    }
                    hir::InlineAsmOperand::SymFn { anon_const } if anon_const.hir_id == id => {
                        Some(fcx.next_ty_var(TypeVariableOrigin { span, param_def_id: None }))
                    }
                    _ => None,
                })
            }
            _ => None,
        }
    } else {
        None
    };
    expected_type
}

/// When `check_fn` is invoked on a coroutine (i.e., a body that
/// includes yield), it returns back some information about the yield
/// points.
#[derive(Debug, PartialEq, Copy, Clone)]
struct CoroutineTypes<'tcx> {
    /// Type of coroutine argument / values returned by `yield`.
    resume_ty: Ty<'tcx>,

    /// Type of value that is yielded.
    yield_ty: Ty<'tcx>,
}

#[derive(Copy, Clone, Debug, PartialEq, Eq)]
pub enum Needs {
    MutPlace,
    None,
}

impl Needs {
    fn maybe_mut_place(m: hir::Mutability) -> Self {
        match m {
            hir::Mutability::Mut => Needs::MutPlace,
            hir::Mutability::Not => Needs::None,
        }
    }
}

#[derive(Debug, Copy, Clone)]
pub enum PlaceOp {
    Deref,
    Index,
}

pub struct BreakableCtxt<'tcx> {
    may_break: bool,

    // this is `null` for loops where break with a value is illegal,
    // such as `while`, `for`, and `while let`
    coerce: Option<DynamicCoerceMany<'tcx>>,
}

pub struct EnclosingBreakables<'tcx> {
    stack: Vec<BreakableCtxt<'tcx>>,
    by_id: HirIdMap<usize>,
}

impl<'tcx> EnclosingBreakables<'tcx> {
    fn find_breakable(&mut self, target_id: HirId) -> &mut BreakableCtxt<'tcx> {
        self.opt_find_breakable(target_id).unwrap_or_else(|| {
            bug!("could not find enclosing breakable with id {}", target_id);
        })
    }

    fn opt_find_breakable(&mut self, target_id: HirId) -> Option<&mut BreakableCtxt<'tcx>> {
        match self.by_id.get(&target_id) {
            Some(ix) => Some(&mut self.stack[*ix]),
            None => None,
        }
    }
}

fn report_unexpected_variant_res(
    tcx: TyCtxt<'_>,
    res: Res,
    qpath: &hir::QPath<'_>,
    span: Span,
    err_code: ErrCode,
    expected: &str,
) -> ErrorGuaranteed {
    let res_descr = match res {
        Res::Def(DefKind::Variant, _) => "struct variant",
        _ => res.descr(),
    };
    let path_str = rustc_hir_pretty::qpath_to_string(&tcx, qpath);
    let err = tcx
        .dcx()
        .struct_span_err(span, format!("expected {expected}, found {res_descr} `{path_str}`"))
        .with_code(err_code);
    match res {
        Res::Def(DefKind::Fn | DefKind::AssocFn, _) if err_code == E0164 => {
            let patterns_url = "https://doc.rust-lang.org/book/ch18-00-patterns.html";
            err.with_span_label(span, "`fn` calls are not allowed in patterns")
                .with_help(format!("for more information, visit {patterns_url}"))
        }
        _ => err.with_span_label(span, format!("not a {expected}")),
    }
    .emit()
}

/// Controls whether the arguments are tupled. This is used for the call
/// operator.
///
/// Tupling means that all call-side arguments are packed into a tuple and
/// passed as a single parameter. For example, if tupling is enabled, this
/// function:
/// ```
/// fn f(x: (isize, isize)) {}
/// ```
/// Can be called as:
/// ```ignore UNSOLVED (can this be done in user code?)
/// # fn f(x: (isize, isize)) {}
/// f(1, 2);
/// ```
/// Instead of:
/// ```
/// # fn f(x: (isize, isize)) {}
/// f((1, 2));
/// ```
#[derive(Copy, Clone, Eq, PartialEq)]
enum TupleArgumentsFlag {
    DontTupleArguments,
    TupleArguments,
}

fn fatally_break_rust(tcx: TyCtxt<'_>, span: Span) -> ! {
    let dcx = tcx.dcx();
    let mut diag = dcx.struct_span_bug(
        span,
        "It looks like you're trying to break rust; would you like some ICE?",
    );
    diag.note("the compiler expectedly panicked. this is a feature.");
    diag.note(
        "we would appreciate a joke overview: \
         https://github.com/rust-lang/rust/issues/43162#issuecomment-320764675",
    );
    diag.note(format!("rustc {} running on {}", tcx.sess.cfg_version, config::host_triple(),));
    if let Some((flags, excluded_cargo_defaults)) = rustc_session::utils::extra_compiler_flags() {
        diag.note(format!("compiler flags: {}", flags.join(" ")));
        if excluded_cargo_defaults {
            diag.note("some of the compiler flags provided by cargo are hidden");
        }
    }
    diag.emit()
}

pub fn lookup_method_for_diagnostic<'tcx>(
    tcx: TyCtxt<'tcx>,
    (def_id, hir_id): (LocalDefId, hir::HirId),
) -> Option<DefId> {
    let root_ctxt = TypeckRootCtxt::new(tcx, def_id);
    let param_env = tcx.param_env(def_id);
    let fn_ctxt = FnCtxt::new(&root_ctxt, param_env, def_id);
    let hir::Node::Expr(expr) = tcx.hir().hir_node(hir_id) else {
        return None;
    };
    let hir::ExprKind::MethodCall(segment, rcvr, _, _) = expr.kind else {
        return None;
    };
    let tables = tcx.typeck(def_id);
    // The found `Self` type of the method call.
    let possible_rcvr_ty = tables.node_type_opt(rcvr.hir_id)?;
    fn_ctxt
        .lookup_method_for_diagnostic(possible_rcvr_ty, segment, expr.span, expr, rcvr)
        .ok()
        .map(|method| method.def_id)
}

pub fn provide(providers: &mut Providers) {
    method::provide(providers);
    *providers = Providers {
        typeck,
        diagnostic_only_typeck,
        has_typeck_results,
        used_trait_imports,
        lookup_method_for_diagnostic: lookup_method_for_diagnostic,
        ..*providers
    };
}<|MERGE_RESOLUTION|>--- conflicted
+++ resolved
@@ -56,13 +56,8 @@
 use rustc_errors::{codes::*, struct_span_code_err, ErrorGuaranteed};
 use rustc_hir as hir;
 use rustc_hir::def::{DefKind, Res};
-<<<<<<< HEAD
-use rustc_hir::intravisit::{Map, Visitor};
-use rustc_hir::{HirIdMap, Node};
-=======
 use rustc_hir::intravisit::Visitor;
 use rustc_hir::{HirId, HirIdMap, Node};
->>>>>>> b7581490
 use rustc_hir_analysis::check::check_abi;
 use rustc_hir_analysis::hir_ty_lowering::HirTyLowerer;
 use rustc_infer::infer::type_variable::TypeVariableOrigin;
@@ -432,28 +427,6 @@
     diag.emit()
 }
 
-pub fn lookup_method_for_diagnostic<'tcx>(
-    tcx: TyCtxt<'tcx>,
-    (def_id, hir_id): (LocalDefId, hir::HirId),
-) -> Option<DefId> {
-    let root_ctxt = TypeckRootCtxt::new(tcx, def_id);
-    let param_env = tcx.param_env(def_id);
-    let fn_ctxt = FnCtxt::new(&root_ctxt, param_env, def_id);
-    let hir::Node::Expr(expr) = tcx.hir().hir_node(hir_id) else {
-        return None;
-    };
-    let hir::ExprKind::MethodCall(segment, rcvr, _, _) = expr.kind else {
-        return None;
-    };
-    let tables = tcx.typeck(def_id);
-    // The found `Self` type of the method call.
-    let possible_rcvr_ty = tables.node_type_opt(rcvr.hir_id)?;
-    fn_ctxt
-        .lookup_method_for_diagnostic(possible_rcvr_ty, segment, expr.span, expr, rcvr)
-        .ok()
-        .map(|method| method.def_id)
-}
-
 pub fn provide(providers: &mut Providers) {
     method::provide(providers);
     *providers = Providers {
@@ -461,7 +434,6 @@
         diagnostic_only_typeck,
         has_typeck_results,
         used_trait_imports,
-        lookup_method_for_diagnostic: lookup_method_for_diagnostic,
         ..*providers
     };
 }