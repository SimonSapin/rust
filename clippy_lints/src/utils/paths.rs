--- conflicted
+++ resolved
@@ -84,11 +84,7 @@
 pub const PTR_EQ: [&str; 3] = ["core", "ptr", "eq"];
 pub const PTR_NULL: [&str; 2] = ["ptr", "null"];
 pub const PTR_NULL_MUT: [&str; 2] = ["ptr", "null_mut"];
-<<<<<<< HEAD
-=======
 pub const PUSH_STR: [&str; 4] = ["alloc", "string", "String", "push_str"];
-pub const RANGE: [&str; 3] = ["core", "ops", "Range"];
->>>>>>> 9360ca6d
 pub const RANGE_ARGUMENT_TRAIT: [&str; 3] = ["core", "ops", "RangeBounds"];
 pub const RC: [&str; 3] = ["alloc", "rc", "Rc"];
 pub const RC_PTR_EQ: [&str; 4] = ["alloc", "rc", "Rc", "ptr_eq"];
