--- conflicted
+++ resolved
@@ -62,13 +62,8 @@
             && matches!(prim_ty, PrimTy::Int(_) | PrimTy::Uint(_))
 
             // do not lint in constant context, because the suggestion won't work.
-<<<<<<< HEAD
-            // NB: keep this check until a new `const_trait_impl` is available and stablized.
-            && !in_constant(cx, exp.hir_id)
-=======
             // NB: keep this check until a new `const_trait_impl` is available and stabilized.
             && !is_in_const_context(cx)
->>>>>>> b1e87922
         {
             let expr = if let ExprKind::AddrOf(_, _, expr) = &src.kind {
                 let ty = cx.typeck_results().expr_ty(expr);
